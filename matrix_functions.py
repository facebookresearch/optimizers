"""
Copyright (c) Meta Platforms, Inc. and affiliates.
All rights reserved.

This source code is licensed under the BSD-style license found in the
LICENSE file in the root directory of this source tree.

"""

import enum
import inspect
import logging
import math
import time
from dataclasses import fields
from fractions import Fraction
from functools import wraps
from math import isfinite
from typing import Any, Callable, TypeVar

import torch
from matrix_functions_types import (
    CoupledHigherOrderConfig,
    CoupledNewtonConfig,
    DefaultEigenConfig,
    DefaultEigendecompositionConfig,
    DefaultPerturbationConfig,
    EigenConfig,
    EigendecompositionConfig,
    EighEigendecompositionConfig,
    PerturbationConfig,
    PseudoInverseConfig,
    QREigendecompositionConfig,
    RankDeficientStabilityConfig,
    RootInvConfig,
)

from torch import Tensor

logger: logging.Logger = logging.getLogger(__name__)


@enum.unique
class NewtonConvergenceFlag(enum.Enum):
    """
    Enum class for the state of the Newton / higher-order iteration method.

    REACHED_MAX_ITERS: Reached maximum iteration count without meeting other exit criteria (rare, unexpected).
    CONVERGED: Met the tolerance criterion (expected).
    EARLY_STOP: Error in residual stopped improving (unexpected).
    """

    REACHED_MAX_ITERS = enum.auto()
    CONVERGED = enum.auto()
    EARLY_STOP = enum.auto()


_FuncReturnType = TypeVar("_FuncReturnType")
_DataclassType = TypeVar("_DataclassType")


def _get_function_args_from_config(
    func: Callable[..., _FuncReturnType], config: _DataclassType
) -> dict[str, Any]:
    """
    Returns a dict of arguments for func that are defined in config. Note that config is not expected to contain all arguments for func, nor are all fields in config expected to be applicable to func.
    """
    return {
        field.name: getattr(config, field.name)
        for field in fields(config)  # type: ignore[arg-type]
        if field.name in inspect.getfullargspec(func).args
    }


def _check_square_matrix(
    func: Callable[..., _FuncReturnType],
) -> Callable[..., _FuncReturnType]:
    """
    Decorator to check if the input matrix is square.

    This decorator checks if the input matrix `A` is a 2-dimensional square matrix.
    If not, it raises a ValueError. If the matrix is valid, it calls the decorated function.

    Args:
        func (Callable[..., FuncReturnType]): The function to be decorated.

    Returns:
        wrapped_func (Callable[..., FuncReturnType]): The wrapped function that includes the square matrix check.

    """

    @wraps(func)
    def wrapper(A: Tensor, *args: Any, **kwargs: Any) -> _FuncReturnType:
        if len(A.shape) != 2:
            raise ValueError(f"Matrix is not 2-dimensional! {A.shape=}")
        if A.shape[0] != A.shape[1]:
            raise ValueError(f"Matrix is not square! {A.shape=}")
        return func(A, *args, **kwargs)

    return wrapper


@_check_square_matrix
def check_diagonal(A: Tensor) -> bool:
    """Checks if symmetric matrix is diagonal. Throw if the input is not a square matrix.

    Args:
        A (Tensor): The input matrix.

    Returns:
        is_diagonal (bool): True if the matrix is diagonal, False otherwise.

    Raises:
        ValueError: If the matrix is not 2-dimensional or not square.

    """
    # Check both upper triangular part and lower triangular part are all zeros.
    return not A.triu(diagonal=1).any() and not A.tril(diagonal=-1).any()


def _matrix_perturbation(
    A: Tensor,
    epsilon: float = 0.0,
    is_eigenvalues: bool = True,
) -> Tensor:
    """Add epsilon * I to matrix (if square) or epsilon (if vector).

    Args:
        A (Tensor): Matrix of interest.
        epsilon (float): Value to add to matrix for perturbation/regularization. (Default: 0.0)
        is_eigenvalues (bool): Whether A is a matrix of eigenvalues (true) or a full matrix (false). In the former case (true), add epsilon to all values; in the latter (false), add epsilon along the diagonal. (Default: True)

    Returns:
        A_ridge (Tensor): Matrix with perturbation/regularization.

    """
    return (
        A.add(torch.eye(A.shape[0], dtype=A.dtype, device=A.device), alpha=epsilon)
        if not is_eigenvalues
        else A + epsilon
    )


def stabilize_and_pow_eigenvalues(
    L: Tensor,
    root: Fraction,
    epsilon: float = 0.0,
    rank_deficient_stability_config: RankDeficientStabilityConfig = DefaultPerturbationConfig,
) -> Tensor:
    """
    Stabilize the eigenvalues of a matrix and raise them to a negative fractional power.

    If using epsilon (i.e. rank_deficient_stability_config is a PerturbationConfig), stabilization entails adding epsilon to the eigenvalues, i.e. regularization. See _matrix_perturbation() and PerturbationConfig for details.

    If using pseudo-inverse (i.e. rank_deficient_stability_config is a PseudoInverseConfig), stabilization entails ignoring all eigenvalues sufficiently close to zero as determined by some cutoff. See compute_eigenvalue_threshold() and PseudoInverseConfig for details.

    Args:
        L (Tensor): The input matrix.
        root (Fraction): The fractional power to which the eigenvalues should be raised.
        epsilon (float): A small value added to the eigenvalues for stability. (Default: 0.0)
        rank_deficient_stability_config (RankDeficientStabilityConfig): Configuration for handling/stabilizing rank-deficient matrices. (Default: DefaultPerturbationConfig)

    Returns:
        inv_power_L (Tensor): The resulting matrix with stabilized and powered eigenvalues.

    Raises:
        ValueError: If epsilon is not 0.0 when using pseudo-inverse.
        ValueError: If rank_deficient_stability_config is not a supported config type.

    """

    def compute_eigenvalue_threshold(
        L: Tensor,
        rank_rtol: float | None = None,
        rank_atol: float = 0.0,
    ) -> float:
        """Computes a threshold for filtering eigenvalues based on the numerical rank of the matrix.
        The procedure follows the approach described in the documentation of torch.linalg.matrix_rank.

        Args:
            L (Tensor): Eigenvalues of matrix.
            rank_rtol (float | None): Relative tolerance for determining numerical rank of matrix. (Default: None)
            rank_atol (float): Absolute tolerance for determining numerical rank of matrix. (Default: 0.0)

        Returns:
            threshold (float): Threshold value to filter out insignificant eigenvalues.
        """
        if rank_rtol is None:
            rtol = L.numel() * torch.finfo(L.dtype).eps
        else:
            rtol = rank_rtol
        return max(rank_atol, rtol * L.max().relu().item())

    match rank_deficient_stability_config:
        case PseudoInverseConfig():
            if epsilon != 0.0:
                raise ValueError(f"{epsilon=} should be 0.0 when using pseudo-inverse!")

            spectrum_cutoff = compute_eigenvalue_threshold(
                L=L,
                rank_rtol=rank_deficient_stability_config.rank_rtol,
                rank_atol=rank_deficient_stability_config.rank_atol,
            )
            inv_power_L = torch.where(
                L <= spectrum_cutoff,
                torch.zeros_like(L),
                L.pow(-1.0 / root),
            )
        case PerturbationConfig():
            lambda_min = torch.min(L).item()

            # make eigenvalues > 0 (if necessary)
            if rank_deficient_stability_config.perturb_before_computation:
                L = _matrix_perturbation(
                    L, epsilon=-min(lambda_min - epsilon, 0.0), is_eigenvalues=True
                )
            else:
                # NOTE: Although combining the two additions below is mathematically equivalent (and potentially numerically more accurate),
                #       it will cause a numerics discrepancy that can lead to NaN/inf values in the computed inverse root.
                # TODO: Investigate why this happens.
                L = _matrix_perturbation(
                    L, epsilon=-min(lambda_min, 0.0), is_eigenvalues=True
                )
                # and add the epsilon
                L = _matrix_perturbation(L, epsilon=epsilon, is_eigenvalues=True)

            inv_power_L = L.pow_(-1.0 / root)
        case _:
            raise NotImplementedError(
                f"{rank_deficient_stability_config=} is not supported."
            )

    return inv_power_L


@_check_square_matrix
def matrix_inverse_root(
    A: Tensor,
    root: Fraction,
    root_inv_config: RootInvConfig = DefaultEigenConfig,
    epsilon: float = 0.0,
    is_diagonal: bool = False,
) -> Tensor:
    """Computes matrix root inverse of square symmetric positive definite matrix.

    Args:
        A (Tensor): Square matrix of interest.
        root (Fraction): Root of interest. Any rational number.
        root_inv_config (RootInvConfig): Configuration for root inverse computation. (Default: DefaultEigenConfig)
        epsilon (float): Adds epsilon * I to matrix before taking matrix root. (Default: 0.0)
        is_diagonal (bool): Flag for whether or not matrix is diagonal. If so, will compute root inverse by computing
            root inverse of diagonal entries. (Default: False)

    Returns:
        X (Tensor): Inverse root of matrix A.

    Raises:
        ValueError: If the matrix is not 2-dimensional or not square, or if the root denominator is not 1 for CoupledNewtonConfig.
        NotImplementedError: If the root inverse config is not implemented.

    """
    if is_diagonal:
        return _matrix_inverse_root_diagonal(
            A=A,
            root=root,
            epsilon=epsilon,
        )

    match root_inv_config:
        case EigenConfig():
            X, _, _ = _matrix_inverse_root_eigen(
                A=A,
                root=root,
                epsilon=epsilon,
                **_get_function_args_from_config(
                    _matrix_inverse_root_eigen, root_inv_config
                ),
            )
        case CoupledNewtonConfig():
            # NOTE: Use Fraction.is_integer() instead when downstream applications are Python 3.12+ available
            if root.denominator != 1:
                raise ValueError(
                    f"{root.denominator=} must be equal to 1 to use coupled inverse Newton iteration!"
                )

            X, _, termination_flag, _, _ = _matrix_inverse_root_newton(
                A=A,
                root=root.numerator,
                epsilon=epsilon,
                **_get_function_args_from_config(
                    _matrix_inverse_root_newton, root_inv_config
                ),
            )
            if termination_flag == NewtonConvergenceFlag.REACHED_MAX_ITERS:
                logging.warning(
                    "Newton did not converge and reached maximum number of iterations!"
                )
        case CoupledHigherOrderConfig():
            X, _, termination_flag, _, _ = _matrix_inverse_root_higher_order(
                A=A,
                root=root,
                **_get_function_args_from_config(
                    _matrix_inverse_root_higher_order, root_inv_config
                ),
            )
            if termination_flag == NewtonConvergenceFlag.REACHED_MAX_ITERS:
                logging.warning(
                    "Higher order method did not converge and reached maximum number of iterations!"
                )
        case _:
            raise NotImplementedError(
                f"Root inverse config is not implemented! Specified root inverse config is {root_inv_config=}."
            )

    return X


def _matrix_inverse_root_diagonal(
    A: Tensor,
    root: Fraction,
    epsilon: float = 0.0,
) -> Tensor:
    """Computes matrix inverse root for a diagonal matrix by taking inverse square root of diagonal entries.

    Args:
        A (Tensor): A diagonal matrix.
        root (Fraction): Root of interest. Any rational number.
        epsilon (float): Adds epsilon * I to matrix before taking matrix root. (Default: 0.0)

    Returns:
        X (Tensor): Inverse root of diagonal entries.

    Raises:
        ValueError: If the root is not a positive integer.

    """
    # check if root is positive integer
    if root <= 0:
        raise ValueError(f"Root {root} should be positive!")

    return torch.diag(
        stabilize_and_pow_eigenvalues(torch.diagonal(A), root=root, epsilon=epsilon)
    )


@_check_square_matrix
def matrix_eigendecomposition(
    A: Tensor,
    epsilon: float = 0.0,
    eigendecomposition_config: EigendecompositionConfig = DefaultEigendecompositionConfig,
    is_diagonal: bool = False,
) -> tuple[Tensor, Tensor]:
    """Compute the eigendecomposition of a symmetric matrix.

    Args:
        A (Tensor): The input symmetric matrix.
        epsilon (float): Adds epsilon * I to matrix before taking matrix root for numerical stability. (Default: 0.0)
        eigendecomposition_config (EigendecompositionConfig): Determines how eigendecomposition is computed. (Default: DefaultEigendecompositionConfig)
        is_diagonal (bool): Whether A is diagonal. (Default: False)

    Returns:
        eigenvalues (Tensor): The eigenvalues of the input matrix.
        eigenvectors (Tensor): The eigenvectors of the input matrix.

    Raises:
        ValueError: If the matrix is not 2-dimensional or not square.
        ValueError: If epsilon is 0.0 when using pseudo-inverse.
        NotImplementedError: If the eigendecomposition config is not implemented.

    """
    # Return the (sorted) diagonal of A and identity matrix if A is diagonal.
    if is_diagonal:
        return A.diag(), torch.eye(
            A.shape[0],
            dtype=A.dtype,
            device=A.device,
        )

    # TODO: reduce redundant code when rank_deficient_stability_config is generalized to all methods
    # check epsilon is 0 when using pseudo-inverse
    if (
        isinstance(
            eigendecomposition_config.rank_deficient_stability_config,
            PseudoInverseConfig,
        )
        and epsilon != 0.0
    ):
        raise ValueError(f"{epsilon=} should be 0.0 when using pseudo-inverse!")

    # Add epsilon to the diagonal to help with numerical stability of the eigenvalue decomposition
    # Only do it when damp_before_computation is True (root_inv_config must be a DampingConfig)
    if (
        isinstance(
            eigendecomposition_config.rank_deficient_stability_config,
            PerturbationConfig,
        )
        and eigendecomposition_config.rank_deficient_stability_config.perturb_before_computation
    ):
        A_ridge = _matrix_perturbation(A, epsilon=epsilon, is_eigenvalues=False)
    else:
        A_ridge = A

    match eigendecomposition_config:
        case EighEigendecompositionConfig():
            return _eigh_eigenvalue_decomposition(
                A_ridge,
                **_get_function_args_from_config(
                    _eigh_eigenvalue_decomposition, eigendecomposition_config
                ),
            )
        case QREigendecompositionConfig():
            return _qr_algorithm(
                A_ridge,
                **_get_function_args_from_config(
                    _qr_algorithm, eigendecomposition_config
                ),
            )
        case _:
            raise NotImplementedError(
                f"Eigendecomposition config is not implemented! Specified eigendecomposition config is {eigendecomposition_config=}."
            )


def _eigh_eigenvalue_decomposition(
    A: Tensor,
    retry_double_precision: bool = True,
    eigendecomposition_offload_device: str = "",
) -> tuple[Tensor, Tensor]:
    """Compute the eigendecomposition of a symmetric matrix using torch.linalg.eigh.

    Args:
        A (Tensor): The input symmetric matrix.
        retry_double_precision (bool): Whether to retry the computation in double precision if it fails in the current precision. (Default: True)
        eigendecomposition_offload_device (str): Device to offload eigendecomposition computation. If value is empty string, do not perform offloading. (Default: "")

    Returns:
        eigenvalues (Tensor): The eigenvalues of the input matrix A.
        eigenvectors (Tensor): The eigenvectors of the input matrix A.

    Raises:
        Exception: If the eigendecomposition fails and retry_double_precision is False or fails in double precision.

    """

    current_device = A.device
    if eigendecomposition_offload_device != "":
        A = A.to(device=eigendecomposition_offload_device)

    try:
        # Attempt to compute the eigendecomposition in the current precision
        L, Q = torch.linalg.eigh(A)

    except Exception as exception:
        # If the computation fails and retry_double_precision is True, retry in double precision
        if retry_double_precision and A.dtype != torch.float64:
            logger.warning(
                f"Failed to compute eigendecomposition in {A.dtype} precision with exception {exception}! Retrying in double precision..."
            )
            L, Q = torch.linalg.eigh(A.double())
        else:
            # If retry_double_precision is False or the computation fails in double precision, raise the exception
            raise exception

    return L.to(device=current_device), Q.to(device=current_device, dtype=A.dtype)


<<<<<<< HEAD
def estimated_eigenvalues_criterion_below_or_equal_tolerance(
    estimated_eigenvalues: Tensor, tolerance: float
=======
def _eigenvalues_estimate_criterion_below_or_equal_tolerance(
    eigenvalues_estimate: Tensor, tolerance: float
>>>>>>> 54d7cce4
) -> bool:
    """Evaluates if a criterion using estimated eigenvalues is below or equal to the tolerance.

    Let Q^T A Q =: B be the estimate of the eigenvalues of the matrix A, where Q is the matrix containing the last computed eigenvectors.
    The criterion based on the estimated eigenvalues is defined as ||B - diag(B)||_F <= tolerance * ||B||_F.
    The tolerance hyperparameter should therefore be in the interval [0.0, 1.0].

    This convergence criterion can be motivated by considering A' = Q diag(B) Q^T as an approximation of A.
    We have ||A - A'||_F = ||A - Q diag(B) Q^T||_F = ||Q^T A Q - diag(B)||_F = ||B - diag(B)||_F.
    Moreover, we have ||B||_F = ||Q^T A Q||_F = ||A||_F.
    Hence, the two relative errors are also equivalent: ||A - A'||_F / ||A||_F = ||B - diag(B)||_F / ||B||_F.

    Args:
        eigenvalues_estimate (Tensor): The estimated eigenvalues.
        tolerance (float): The tolerance for the criterion.

    Returns:
        is_below_tolerance (bool): True if the criterion is below or equal to the tolerance, False otherwise.

    """
    norm = torch.linalg.norm(eigenvalues_estimate)
    diagonal_norm = torch.linalg.norm(eigenvalues_estimate.diag())
    off_diagonal_norm = torch.sqrt(norm**2 - diagonal_norm**2)
    return bool(off_diagonal_norm <= tolerance * norm)


def _qr_algorithm(
    A: Tensor,
    eigenvectors_estimate: Tensor,
    max_iterations: int = 1,
    tolerance: float = 0.01,
) -> tuple[Tensor, Tensor]:
    """Approximately compute the eigendecomposition of a symmetric matrix by performing the QR algorithm.

    Given an initial estimate of the eigenvectors Q of matrix A, QR iterations are performed until the criterion based on the estimated eigenvalues is below or equal to the specified tolerance or until the maximum number of iterations is reached.

    Note that if the criterion based on the estimated eigenvalues is already below or equal to the tolerance given the initial eigenvectors_estimate, the QR iterations will be skipped.

    Args:
        A (Tensor): The symmetric input matrix.
        eigenvectors_estimate (Tensor): The current estimate of the eigenvectors of A.
        max_iterations (int): The maximum number of iterations to perform. (Default: 1)
        tolerance (float): The tolerance for determining convergence in terms of the norm of the off-diagonal elements of the eigenvalue estimate.
            (Default: 0.01)

    Returns:
        eigenvalues_estimate (Tensor): The estimated eigenvalues of the input matrix A.
        eigenvectors_estimate (Tensor): The estimated eigenvectors of the input matrix A.

    Raises:
        AssertionError: If the data types of Q and A do not match.

    """
    # Perform orthogonal/simultaneous iterations (QR algorithm).
    Q = eigenvectors_estimate

    # This assertion provides a more clear error message than the internal error message in `torch.mm`, and assertion makes sure that user-side is unable to catch the error.
    assert (
        Q.dtype == A.dtype
    ), f"Q and A must have the same dtype! {Q.dtype=} {A.dtype=}"

    eigenvalues_estimate = Q.T @ A @ Q
    iteration = 0
    # NOTE: This will skip the QR iterations if the criterion is already below or equal to the tolerance given the initial eigenvectors_estimate.
    while (
        iteration < max_iterations
<<<<<<< HEAD
        and not estimated_eigenvalues_criterion_below_or_equal_tolerance(
            estimated_eigenvalues, tolerance
=======
        and not _eigenvalues_estimate_criterion_below_or_equal_tolerance(
            eigenvalues_estimate, tolerance
>>>>>>> 54d7cce4
        )
    ):
        Q, R = torch.linalg.qr(eigenvalues_estimate)
        eigenvalues_estimate = R @ Q
        eigenvectors_estimate = eigenvectors_estimate @ Q
        iteration += 1

    # Ensure consistent ordering of estimated eigenvalues and eigenvectors.
    eigenvalues_estimate, indices = eigenvalues_estimate.diag().sort(stable=True)
    eigenvectors_estimate = eigenvectors_estimate[:, indices]

    return eigenvalues_estimate, eigenvectors_estimate


def _matrix_inverse_root_eigen(
    A: Tensor,
    root: Fraction,
    epsilon: float = 0.0,
    rank_deficient_stability_config: RankDeficientStabilityConfig = DefaultPerturbationConfig,
    retry_double_precision: bool = True,
    eigendecomposition_offload_device: str = "",
) -> tuple[Tensor, Tensor, Tensor]:
    """Compute matrix inverse root using eigendecomposition of symmetric positive (semi-)definite matrix.

            A^{-1/r} = Q L^{-1/r} Q^T

    Assumes matrix A is symmetric.

    Args:
        A (Tensor): Square matrix of interest.
        root (Fraction): Root of interest. Any rational number.
        epsilon (float): Adds epsilon * I to matrix before taking matrix root. (Default: 0.0)
        rank_deficient_stability_config (RankDeficientStabilityConfig): Configuration for handling/stabilizing rank-deficient matrices. (Default: DefaultPerturbationConfig)
        retry_double_precision (bool): Flag for re-trying eigendecomposition with higher precision if lower precision fails due
            to CuSOLVER failure. (Default: True)
        eigendecomposition_offload_device (str): Device to offload eigendecomposition computation. If value is empty string, do not perform offloading. (Default: "")

    Returns:
        X (Tensor): (Inverse) root of matrix. Same dimensions as A.
        L (Tensor): Eigenvalues of A.
        Q (Tensor): Orthogonal matrix consisting of eigenvectors of A.

    Raises:
        ValueError: If the root is not a positive integer.
        ValueError: If epsilon is 0.0 when using pseudo-inverse.

    """

    # check if root is positive integer
    if root <= 0:
        raise ValueError(f"Root {root} should be positive!")

    # TODO: reduce redundant code when rank_deficient_stability_config is generalized to all methods
    # check epsilon is 0 when using pseudo-inverse
    if (
        isinstance(
            rank_deficient_stability_config,
            PseudoInverseConfig,
        )
        and epsilon != 0.0
    ):
        raise ValueError(f"{epsilon=} should be 0.0 when using pseudo-inverse!")

    # Add epsilon to the diagonal to help with numerical stability of the eigenvalue decomposition
    # Only do it when damp_before_computation is True (root_inv_config must be a DampingConfig)
    if (
        isinstance(rank_deficient_stability_config, PerturbationConfig)
        and rank_deficient_stability_config.perturb_before_computation
    ):
        A_ridge = _matrix_perturbation(A, epsilon=epsilon, is_eigenvalues=False)
    else:
        A_ridge = A

    # compute eigendecomposition and compute minimum eigenvalue
    L, Q = _eigh_eigenvalue_decomposition(
        A_ridge,
        retry_double_precision=retry_double_precision,
        eigendecomposition_offload_device=eigendecomposition_offload_device,
    )

    inv_power_L = stabilize_and_pow_eigenvalues(
        L,
        root,
        epsilon=epsilon,
        rank_deficient_stability_config=rank_deficient_stability_config,
    )

    # compute the matrix inverse root
    X = Q * inv_power_L.unsqueeze(0) @ Q.T

    return X, L, Q


def _matrix_inverse_root_newton(
    A: Tensor,
    root: int,
    epsilon: float = 0.0,
    max_iterations: int = 100,
    tolerance: float = 1e-6,
) -> tuple[Tensor, Tensor, NewtonConvergenceFlag, int, Tensor]:
    """Compute matrix inverse root using coupled inverse Newton iteration.

        alpha <- -1 / p
        X <- 1/c * I
        M <- 1/c^p * A
        repeat until convergence
            M' <- (1 - alpha) * I + alpha * M
            X <- X * M'
            M <- M'^p * M

    where c = (2 |A|_F / (p + 1))^{1/p}. This ensures that |A|_2 <= |A|_F < (p + 1) c^p, which guarantees convergence.
    We will instead use z = (p + 1) / (2 * |A|_F).

    NOTE: Exponent multiplier not compatible with coupled inverse Newton iteration!

    Args:
        A (Tensor): Matrix of interest.
        root (int): Root of interest. Any natural number.
        epsilon (float): Adds epsilon * I to matrix before taking matrix root. (Default: 0.0)
        max_iterations (int): Maximum number of iterations. (Default: 100)
        tolerance (float): Tolerance. (Default: 1e-6)

    Returns:
        A_root (Tensor): Inverse square root of matrix.
        M (Tensor): Coupled matrix.
        termination_flag (NewtonConvergenceFlag): Specifies convergence.
        iteration (int): Number of iterations.
        error (Tensor): Final error between M and I.

    """

    # initialize iteration, dimension, and alpha
    iteration = 0
    dim = A.shape[0]
    alpha = -1 / root
    identity = torch.eye(dim, dtype=A.dtype, device=A.device)

    # add regularization
    A_ridge = A.add(identity, alpha=epsilon)

    # initialize matrices
    A_nrm = torch.linalg.norm(A_ridge)
    z = (root + 1) / (2 * A_nrm)
    X = z ** (-alpha) * identity
    M = z * A_ridge
    error = torch.dist(M, identity, p=torch.inf)

    # main for loop
    while error > tolerance and iteration < max_iterations:
        iteration += 1
        M_p = M.mul(alpha).add_(identity, alpha=(1 - alpha))
        X = X @ M_p
        M = torch.linalg.matrix_power(M_p, root) @ M
        error = torch.dist(M, identity, p=torch.inf)

    # determine convergence flag
    termination_flag = (
        NewtonConvergenceFlag.CONVERGED
        if error <= tolerance
        else NewtonConvergenceFlag.REACHED_MAX_ITERS
    )

    return X, M, termination_flag, iteration, error


def _matrix_inverse_root_higher_order(
    A: Tensor,
    root: Fraction,
    rel_epsilon: float = 0.0,
    abs_epsilon: float = 0.0,
    max_iterations: int = 100,
    tolerance: float = 1e-20,
    order: int = 3,  # 2 represents Newton's method
    disable_tf32: bool = True,
) -> tuple[Tensor, Tensor, NewtonConvergenceFlag, int, Tensor]:
    """Compute matrix inverse root using coupled iterations, similar to above but generalized to support higher order.

        Rough sketch (at order = 2, i.e., Newton)

        alpha <- -1 / p
        X <- 1/c * I
        M <- 1/c^p * A
        repeat until convergence
            M' <- (1 - alpha) * I + alpha * M
            X <- X * M'
            M <- M'^p * M

    where c = (k |A|_F / (p + 1))^{1/p}. This ensures that |A|_2 <= |A|_F < (p + 1) c^p, which guarantees convergence.
    We will instead use z = (p + 1) / (k * |A|_F).
    Here, k > 1, and typically lies in [1, 2]. It is picked internally in this method.

    NOTE: Exponent multiplier not compatible with coupled iterations!

    Args:
        A (Tensor): Matrix of interest.
        root (Fraction): Root of interest. Any rational number. Use small numerator, denominator for best numerics as well as performance.
        rel_epsilon (float): Adds epsilon * lambda_max * I to matrix before taking matrix root, where lambda_max is an upper bound on maximum eigenvalue. (Default: 0.0)
        abs_epsilon (float): Adds epsilon * I to matrix before taking matrix root. When both "abs_epsilon" and "rel_epsilon" are specified, max(rel_epsilon * lambda_max, abs_epsilon) * I is added to the matrix.
            Generally recommend setting according to A.dtype (1e-3 for tf32, 1e-5 for fp32, 1e-9 for fp64) (Default: 0.0)
        max_iterations (int): Maximum number of iterations. Typically we need < 20 iterations. (Default: 100)
        tolerance (float): Tolerance for determining exit criterion from iterations. (Default: 1e-20, which in practice guarantees they run to convergence)
        order (int): Order of the method. Order must be >= 2.  Higher order methods accelerate convergence (fewer iterations), but can take more matmuls per iteration. (Default: 3)
        disable_tf32 (bool): Whether to disable tf32 matmuls or not internally. Highly recommend keeping True, since tf32 is challenging numerically here. (Default: True)

    Returns:
        A_root (Tensor): Inverse root of matrix (A^{-1/root}).
        M (Tensor): Coupled matrix.
        termination_flag (NewtonConvergenceFlag): Specifies convergence.
        iteration (int): Number of iterations.
        error (Tensor): Final error, measured as |A * A_root^(p/q) - I|_Inf, where root = -q/p.

    Raises:
        ArithmeticError: If the computed result is inaccurate, i.e., error > 1e-1 or if there is an internal error.
        ArithmeticError: If the input matrix has entries close to infinity.
        ArithmeticError: If NaN/Inf is found in the matrix inverse root after powering for fractions.

    """

    tf32_flag = torch.backends.cuda.matmul.allow_tf32
    if disable_tf32:
        torch.backends.cuda.matmul.allow_tf32 = False
    logger.debug(
        f"Using tf32 precision for fp32 matmul: {torch.backends.cuda.matmul.allow_tf32}"
    )

    try:
        t_iter_begin = time.perf_counter()
        p = root.numerator
        q = root.denominator
        dtype = A.dtype

        if min(abs(p), abs(q)) >= 10:
            logger.warning(
                f"{abs(root.numerator)=} and {abs(root.denominator)=} are probably too big for best performance."
            )

        # develop the b coefficients array first (ref: Lakic's paper)
        b = torch.zeros(order, dtype=A.dtype, device=A.device)
        b[0] = 1
        num = 1
        denom = 1
        for i in range(1, order):
            num *= 1 + (i - 1) * p
            denom *= i * p
            b[i] = num / denom

        # initialize iteration, dimension, and s
        iteration = 0
        n = A.shape[0]
        s = -1 / p

        # We add a diagonal term to condition the matrix better
        # We follow the Google style conditioning (in spirit) and scale by an upper bound on the max eigenvalue
        # NOTE: this is different from other parts of Shampoo for now
        # Simply use the basic upper bound on the spectral radius of A via infinity norm (should not underflow)
        # NOTE: One may wish to use a cheap (|A^4|_inf)**0.25 to get a tighter upper bound, but beware of fp32 underflow!
        lambda_max_approx = torch.linalg.matrix_norm(A, torch.inf)

        # We have not seen lambda_max being Inf in practice, however there is not a whole lot we can do in this pathological case and its good to bail early
        if not isfinite(lambda_max_approx):
            raise ArithmeticError(
                "Input matrix has entries close to inf, exiting root inverse"
            )

        # Now scale and setup our variables
        epsilon = max(rel_epsilon * lambda_max_approx, abs_epsilon)
        identity = torch.eye(n, dtype=dtype, device=A.device)
        A_ridge = torch.add(A, identity, alpha=epsilon)
        lambda_max_approx += epsilon

        # Figure out a constant that gives good starting location
        # We stick to a conservative setting that gives very good accuracy
        # For a ref, see https://github.com/google-research/google-research/blob/master/scalable_shampoo/pytorch/matrix_functions.py#L114
        z = 1.0 / torch.trace(A_ridge).item()
        X = (z ** (-s)) * identity
        M = z * A_ridge
        error = torch.linalg.vector_norm(M - identity, torch.inf)
        t_iter_end = time.perf_counter()
        logger.debug(
            f"Iteration dur (s): {t_iter_end - t_iter_begin}, Error (|M-I|) at iteration {iteration}: {error.item()}"
        )

        # Do one iteration of basic Newton first. This is used to mathematically guarantee convergence of higher order method.
        # TODO: we may be able to get rid of this with a more careful analysis of the convergence region
        t_iter_begin = time.perf_counter()
        M_p = M.mul(s).add_(identity, alpha=(1 - s))
        X = X @ M_p
        M = torch.linalg.matrix_power(M_p, p) @ M
        error = torch.linalg.vector_norm(M - identity, torch.inf)
        n_matmul = math.ceil(math.log2(p)) + 2
        iteration += 1
        t_iter_end = time.perf_counter()
        logger.debug(
            f"Iteration dur (s): {t_iter_end - t_iter_begin}, Error (|M-I|) at iteration {iteration}: {error.item()}"
        )

        # main while loop
        while error > tolerance and iteration < max_iterations:
            t_iter_begin = time.perf_counter()
            iteration += 1

            # create M_p via Horner's rule
            base_matrix = identity - M
            M_p = base_matrix.mul(b[order - 1]).add_(
                identity, alpha=float(b[order - 2])
            )
            for i in reversed(range(order - 2)):
                M_p = torch.addmm(identity, M_p, base_matrix, beta=float(b[i]))

            # rest is same as Newton
            X = X @ M_p
            M = torch.linalg.matrix_power(M_p, p) @ M
            new_error = torch.linalg.vector_norm(M - identity, torch.inf)
            n_matmul += math.ceil(math.log2(p)) + order

            # TODO: 1.2 is the value from the Google code, can be tuned
            if new_error > error * 1.2 or (new_error == error and error < 1e-3):
                logger.debug(
                    f"Coupled inverse Newton is stagnating or diverging based on comparing current error {new_error.item()} against last iteration's error {error.item()}."
                    f"(We assume divergence if the new error > 1.2 * previous error, and assume stagnation if they are equal.)"
                )
                termination_flag = NewtonConvergenceFlag.EARLY_STOP
                break
            error = new_error

            t_iter_end = time.perf_counter()
            logger.debug(
                f"Iteration dur (s): {t_iter_end - t_iter_begin}, Error (|M-I|) at iteration {iteration}: {error.item()}"
            )
        else:
            # determine convergence flag based on error and tolerance because the main while loop exited with False condition.
            termination_flag = (
                NewtonConvergenceFlag.REACHED_MAX_ITERS
                if error > tolerance
                else NewtonConvergenceFlag.CONVERGED
            )

        # compute a cheap error proxy
        true_error = torch.linalg.vector_norm(
            A_ridge @ torch.linalg.matrix_power(X, p) - identity, torch.inf
        )
        n_matmul += math.ceil(math.log2(p)) + 1

        # If the error is too high, let us log and raise an exception for investigation. This should be relatively infrequent (if epsilon isn't too small)
        if true_error > 1e-1:
            raise ArithmeticError(
                f"Error in matrix inverse root (before powering for fractions) {true_error} exceeds threshold 1e-1, raising an exception!"
            )

        # Now power the root to q
        if q > 1:
            X = torch.linalg.matrix_power(X, q)
            n_matmul += math.ceil(math.log2(q))

        logger.debug(f"Upper bound on maximum eigenvalue: {lambda_max_approx}")
        logger.debug(f"Number of matmuls: {n_matmul}")
        logger.debug(f"Number of iterations: {iteration}")
        logger.debug(f"Error before powering: {true_error}")
        logger.debug(f"Termination Flag: {termination_flag}")

        # If we have inf/nan in our answer also raise an arithmetic exception.
        # Usually, this is due to the powering to q > 1 which can blow up entries.
        # We have not seen this yet for q = 1 in Shampoo.
        if not torch.isfinite(X).all():
            raise ArithmeticError(
                "NaN/Inf in matrix inverse root (after powering for fractions), raising an exception!"
            )

    finally:
        # Make sure we restore tf32 mode correctly before returning
        if disable_tf32:
            torch.backends.cuda.matmul.allow_tf32 = tf32_flag

    return X, M, termination_flag, iteration, true_error


@_check_square_matrix
def compute_matrix_root_inverse_residuals(
    A: Tensor,
    X_hat: Tensor,
    root: Fraction,
    epsilon: float,
    root_inv_config: RootInvConfig = DefaultEigenConfig,
) -> tuple[Tensor, Tensor]:
    """Compute residual of matrix root inverse for debugging purposes.

        relative error    = ||X - X_hat||_inf / ||X||_inf
        relative residual = ||A X^r - I||_inf

    Args:
        A (Tensor): Matrix of interest.
        X_hat (Tensor): Computed matrix root inverse.
        root (Fraction): Root of interest. Any rational number.
        epsilon (float): Adds epsilon * I to matrix.
        root_inv_config (RootInvConfig): Configuration for root inverse computation (only supports EigenConfig for now). (Default: DefaultEigenConfig)

    Returns:
        relative_error (Tensor): Relative error of matrix root inverse.
        relative_residual (Tensor): Residual of matrix root inverse.

    Raises:
        AssertionError: If the root_inv_config is not of type EigenConfig.
        ValueError: If the matrix is not 2-dimensional, not square, or if the shapes of A and X_hat do not match.

    """
    # only do root inverse residual computation for EigenConfig
    assert (
        type(root_inv_config) is EigenConfig
    ), f"Only EigenConfig is supported for compute_matrix_root_inverse_residuals; currently {root_inv_config=}."

    # check shape of matrix
    if A.shape != X_hat.shape:
        raise ValueError("Matrix shapes do not match!")

    # compute error by comparing against double precision
    X = matrix_inverse_root(
        A.double(),
        root,
        root_inv_config=root_inv_config,
        epsilon=epsilon,
    )
    relative_error = torch.dist(X, X_hat, p=torch.inf) / torch.norm(X, p=torch.inf)

    # compute residual
    X_invr, _, _ = _matrix_inverse_root_eigen(
        X_hat.double(),
        root=root,
        epsilon=0.0,
        rank_deficient_stability_config=root_inv_config.rank_deficient_stability_config,
        retry_double_precision=root_inv_config.retry_double_precision,
        eigendecomposition_offload_device=root_inv_config.eigendecomposition_offload_device,
    )

    A_reg = A.double() + epsilon * torch.eye(
        A.shape[0], dtype=torch.float64, device=A.device
    )
    relative_residual = torch.dist(X_invr, A_reg, p=torch.inf) / torch.norm(
        A_reg, p=torch.inf
    )

    return relative_error, relative_residual<|MERGE_RESOLUTION|>--- conflicted
+++ resolved
@@ -464,13 +464,8 @@
     return L.to(device=current_device), Q.to(device=current_device, dtype=A.dtype)
 
 
-<<<<<<< HEAD
-def estimated_eigenvalues_criterion_below_or_equal_tolerance(
-    estimated_eigenvalues: Tensor, tolerance: float
-=======
-def _eigenvalues_estimate_criterion_below_or_equal_tolerance(
+def eigenvalues_estimate_criterion_below_or_equal_tolerance(
     eigenvalues_estimate: Tensor, tolerance: float
->>>>>>> 54d7cce4
 ) -> bool:
     """Evaluates if a criterion using estimated eigenvalues is below or equal to the tolerance.
 
@@ -537,13 +532,8 @@
     # NOTE: This will skip the QR iterations if the criterion is already below or equal to the tolerance given the initial eigenvectors_estimate.
     while (
         iteration < max_iterations
-<<<<<<< HEAD
-        and not estimated_eigenvalues_criterion_below_or_equal_tolerance(
-            estimated_eigenvalues, tolerance
-=======
-        and not _eigenvalues_estimate_criterion_below_or_equal_tolerance(
+        and not eigenvalues_estimate_criterion_below_or_equal_tolerance(
             eigenvalues_estimate, tolerance
->>>>>>> 54d7cce4
         )
     ):
         Q, R = torch.linalg.qr(eigenvalues_estimate)

--- conflicted
+++ resolved
@@ -20,17 +20,10 @@
     CoupledHigherOrderConfig,
     CoupledNewtonConfig,
     DefaultEigenConfig,
-<<<<<<< HEAD
-    DefaultEighConfig,
-    EigenConfig,
-    EigenvectorConfig,
-    EighConfig,
-=======
     DefaultEighEigenvectorConfig,
     EigenConfig,
     EigenvectorConfig,
     EighEigenvectorConfig,
->>>>>>> b5dd2f22
     QRConfig,
     RootInvConfig,
 )
@@ -606,11 +599,7 @@
 def matrix_eigenvectors(
     A: Tensor,
     eigenvectors_estimate: Tensor | None = None,
-<<<<<<< HEAD
-    eigenvector_computation_config: EigenvectorConfig = DefaultEighConfig,
-=======
     eigenvector_computation_config: EigenvectorConfig = DefaultEighEigenvectorConfig,
->>>>>>> b5dd2f22
     is_diagonal: bool = False,
 ) -> Tensor:
     """Compute eigenvectors of matrix using eigendecomposition of symmetric positive (semi-)definite matrix.
@@ -624,11 +613,7 @@
         eigenvectors_estimate (Tensor | None): The current estimate of the eigenvectors of A.
             (Default: None)
         eigenvector_computation_config (EigenvectorConfig): Determines how eigenvectors are computed.
-<<<<<<< HEAD
-            (Default: DefaultEighConfig)
-=======
             (Default: DefaultEighEigenvectorConfig)
->>>>>>> b5dd2f22
         is_diagonal (bool): Whether A is diagonal. (Default: False)
 
     Returns:
@@ -653,13 +638,8 @@
             device=A.device,
         )
 
-<<<<<<< HEAD
-    if type(eigenvector_computation_config) is EighConfig:
-        return _compute_eigenvalue_decomposition(
-=======
     if type(eigenvector_computation_config) is EighEigenvectorConfig:
         return matrix_eigenvalue_decomposition(
->>>>>>> b5dd2f22
             A,
             retry_double_precision=eigenvector_computation_config.retry_double_precision,
         )[1]

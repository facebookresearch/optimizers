--- conflicted
+++ resolved
@@ -902,11 +902,7 @@
             self.assertRaisesRegex(
                 NotImplementedError,
                 re.escape(
-<<<<<<< HEAD
-                    "Eigenvector computation method is not implemented! Specified eigenvector method is eigenvector_computation_config=EighConfig(retry_double_precision=True)."
-=======
                     "Eigenvector computation method is not implemented! Specified eigenvector method is eigenvector_computation_config=EighEigenvectorConfig(retry_double_precision=True)."
->>>>>>> b5dd2f22
                 ),
             ),
         ):

# Contributing to Optimizers
We want to make contributing to this project as easy and transparent as
possible. Our goal is to provide a repo that promotes optimizer research
and development separate from the official PyTorch library. Please only
create pull requests for improving existing optimizers in the repo; new
optimizers should be created in a separate public repo.

## Pull Requests
We actively welcome your pull requests for existing optimizers.

1. Fork the repo and create your branch from `main`. Install the package inside of your Python environment with `pip install -e ".[dev]"`.
2. If you've added code that should be tested, add tests.
3. If you've changed APIs, update the documentation.
<<<<<<< HEAD
4. Ensure the test suite passes. To run the subset of the tests that can be run on CPU use `make test`; to run the subset of tests that require four GPUs use `make test-gpu`.
5. Make sure your code lints. You can use `make lint` and `make format` to automatically lint and format the code where possible. Use `make type-check` for type checking.
=======
4. Ensure the test suite passes. To run the subset of the tests that can be run on CPU use `make test`; to run the tests for a single GPU use `make test-gpu` and to run the subset of tests that require 2-4 GPUs use `make test-multi-gpu`.
5. Make sure your code lints. You can use `make lint` and `make format` to automatically lint and format the code where possible.
>>>>>>> f3451cdf
6. If you haven't already, complete the Contributor License Agreement ("CLA").

## Contributor License Agreement ("CLA")
In order to accept your pull request, we need you to submit a CLA. You only need
to do this once to work on any of Meta's open source projects.

Complete your CLA here: <https://code.facebook.com/cla>

## Issues
We use GitHub issues to track public bugs. Please ensure your description is
clear and has sufficient instructions to be able to reproduce the issue.

Meta has a [bounty program](https://www.facebook.com/whitehat/) for the safe
disclosure of security bugs. In those cases, please go through the process
outlined on that page and do not file a public issue.

## Coding Style
* 4 spaces for indentation rather than tabs
* 80 character line length
* Please maintain a consistent style with the rest of the code

## License
By contributing to Optimizers, you agree that your contributions will be licensed
under the LICENSE file in the root directory of this source tree.<|MERGE_RESOLUTION|>--- conflicted
+++ resolved
@@ -11,13 +11,8 @@
 1. Fork the repo and create your branch from `main`. Install the package inside of your Python environment with `pip install -e ".[dev]"`.
 2. If you've added code that should be tested, add tests.
 3. If you've changed APIs, update the documentation.
-<<<<<<< HEAD
-4. Ensure the test suite passes. To run the subset of the tests that can be run on CPU use `make test`; to run the subset of tests that require four GPUs use `make test-gpu`.
+4. Ensure the test suite passes. To run the subset of the tests that can be run on CPU use `make test`; to run the tests for a single GPU use `make test-gpu` and to run the subset of tests that require 2-4 GPUs use `make test-multi-gpu`.
 5. Make sure your code lints. You can use `make lint` and `make format` to automatically lint and format the code where possible. Use `make type-check` for type checking.
-=======
-4. Ensure the test suite passes. To run the subset of the tests that can be run on CPU use `make test`; to run the tests for a single GPU use `make test-gpu` and to run the subset of tests that require 2-4 GPUs use `make test-multi-gpu`.
-5. Make sure your code lints. You can use `make lint` and `make format` to automatically lint and format the code where possible.
->>>>>>> f3451cdf
 6. If you haven't already, complete the Contributor License Agreement ("CLA").
 
 ## Contributor License Agreement ("CLA")

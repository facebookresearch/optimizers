--- conflicted
+++ resolved
@@ -343,61 +343,6 @@
         return 1
 
 
-<<<<<<< HEAD
-class BaseShampooPreconditionerListTest(unittest.TestCase):
-    def test_abstract_methods(self) -> None:
-        # Basic setup for instantiating BaseShampooPreconditionerList.
-        param = torch.tensor([1.0, 2.0])
-
-        # Disable the abstract methods check from the interface so it is possible to instantiate BaseShampooPreconditionerList.
-        BaseShampooPreconditionerList.__abstractmethods__ = frozenset()
-
-        with (
-            mock.patch.object(
-                # Mock compress_list() to enable the instantiation of BaseShampooPreconditionerList.
-                shampoo_preconditioner_list,
-                "compress_list",
-                return_value=(True,) * max(param.dim(), 1),
-            ) as mock_compress_list,
-            mock.patch.object(
-                BaseShampooPreconditionerList,
-                "_create_kronecker_factors_state",
-            ) as mock_create_kronecker_factor_state,
-            mock.patch.object(
-                # Mock _update_factor_matrices() otherwise the access of factor_matrices will throw errors.
-                BaseShampooPreconditionerList,
-                "_update_factor_matrices",
-            ) as mock_update_factor_matrices,
-        ):
-            # Test the abstract methods _create_preconditioned_dims_selector() and _get_inverse_roots_from_override().
-            preconditioner_list = methodcaller(
-                "__call__",
-                block_list=(param,),
-                state={param: {}},
-                block_info_list=(
-                    BlockInfo(
-                        param=param,
-                        composable_block_ids=(0, "block_0"),
-                    ),
-                ),
-                preconditioner_config=DefaultShampooConfig,
-                beta2=1.0,
-            )(BaseShampooPreconditionerList)
-
-            # Test the abstract_method _amortized_computation().
-            preconditioner_list.update_preconditioners(
-                masked_grad_list=(torch.tensor([1.0, 1.0]),),
-                step=torch.tensor(1),
-                perform_amortized_computation=True,
-            )
-
-            mock_compress_list.assert_called_once()
-            mock_create_kronecker_factor_state.assert_called_once()
-            mock_update_factor_matrices.assert_called_once()
-
-
-=======
->>>>>>> 5e2e901e
 @dataclass(init=False)
 class AmortizedComputationProperties(AbstractDataclass):
     """Dataclass for properties of amortized computation functions."""

--- conflicted
+++ resolved
@@ -277,19 +277,6 @@
         # Disable the abstract methods check from the interface so it is possible to instantiate BaseShampooPreconditionerList.
         BaseShampooPreconditionerList.__abstractmethods__ = frozenset()
 
-<<<<<<< HEAD
-        # fmt: off
-        with mock.patch.object(
-            # Mock compress_list() to enable the instantiation of BaseShampooPreconditionerList.
-            shampoo_preconditioner_list,
-            "compress_list",
-            return_value=(True,) * max(param.dim(), 1),
-        ) as mock_compress_list, mock.patch.object(
-            # Mock _update_factor_matrices() otherwise the access of factor_matrices will throw errors.
-            BaseShampooPreconditionerList,
-            "_update_factor_matrices",
-        ) as mock_update_factor_matrices:
-=======
         with (
             mock.patch.object(
                 # Mock compress_list() to enable the instantiation of BaseShampooPreconditionerList.
@@ -303,7 +290,6 @@
                 "_update_factor_matrices",
             ) as mock_update_factor_matrices,
         ):
->>>>>>> d0db6f5c
             # Test the abstract methods _create_preconditioned_dims_selector(), _create_kronecker_factors_state_for_block(), _create_kronecker_factors_list(), and _get_inverse_roots_from_override().
             preconditioner_list = BaseShampooPreconditionerList(  # type: ignore
                 block_list=(param,),

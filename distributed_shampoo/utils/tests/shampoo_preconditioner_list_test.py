"""
Copyright (c) Meta Platforms, Inc. and affiliates.
All rights reserved.

This source code is licensed under the BSD-style license found in the
LICENSE file in the root directory of this source tree.

"""

import abc
import math
import re
import unittest
from collections.abc import Callable, Hashable
from dataclasses import dataclass, field, replace
from operator import methodcaller
from typing import Any
from unittest import mock

import torch

from commons import AbstractDataclass
from distributed_shampoo.shampoo_types import (
    DefaultShampooConfig,
    DefaultSOAPConfig,
    EigenvalueCorrectedShampooPreconditionerConfig,
    PreconditionerConfig,
    PreconditionerValueError,
    ShampooPreconditionerConfig,
)
from distributed_shampoo.utils import shampoo_preconditioner_list
from distributed_shampoo.utils.shampoo_block_info import BlockInfo
from distributed_shampoo.utils.shampoo_preconditioner_list import (
    AdagradPreconditionerList,
    BaseShampooPreconditionerList,
    EigendecomposedShampooPreconditionerList,
    EigenvalueCorrectedShampooPreconditionerList,
    PreconditionerList,
    RootInvShampooPreconditionerList,
    SGDPreconditionerList,
)
from distributed_shampoo.utils.shampoo_utils import compress_list
from matrix_functions_types import (
    EighEigendecompositionConfig,
    PerturbationConfig,
    QREigendecompositionConfig,
)
from torch import Tensor
from torch.testing._internal.common_utils import (
    instantiate_parametrized_tests,
    parametrize,
)


class AbstractPreconditionerListTest:
    class Interface(abc.ABC, unittest.TestCase):
        """PreconditionerListTestInterface is the base class for testing all PreconditionerList implementations.

        This abstract class provides a standardized testing framework for various preconditioner list implementations.
        It defines a set of abstract methods that subclasses must implement, as well as concrete test methods that
        verify the behavior of preconditioner lists.

        Note that all the subclasses may not implement setUp() and only need to implement _instantiate_block_list() and
        _instantiate_preconditioner_list() to enable the the usages of self._block_list and self._preconditioner_list.

        Subclasses might override the following test cases for their specific needs:
            1. _expected_numel_list() - Expected number of elements in each preconditioner
            2. _expected_dims_list() - Expected dimensions of each preconditioner
            3. _expected_num_bytes_list() - Expected memory usage of each preconditioner
            4. _expected_numel() - Expected total number of elements across all preconditioners
            5. _expected_num_bytes() - Expected total memory usage across all preconditioners
            6. _expected_compress_list_call_count() - Expected number of calls to compress_list

        Subclasses should leverage the _verify_preconditioner_updates() helper method to test their
        preconditioner_list implementations with specific gradient inputs and expected outputs.
        """

        def setUp(self) -> None:
            self._block_list: tuple[Tensor, ...] = self._instantiate_block_list()
            self._preconditioner_list: PreconditionerList = (
                self._instantiate_preconditioner_list()
            )

        @abc.abstractmethod
        def _instantiate_block_list(self) -> tuple[Tensor, ...]: ...

        @abc.abstractmethod
        def _instantiate_preconditioner_list(
            self, **kwargs: Any
        ) -> PreconditionerList: ...

        @property
        @abc.abstractmethod
        def _expected_numel_list(self) -> tuple[int, ...]: ...

        def test_numel_list(self) -> None:
            self.assertEqual(
                self._preconditioner_list.numel_list, self._expected_numel_list
            )

        @property
        @abc.abstractmethod
        def _expected_dims_list(self) -> tuple[torch.Size, ...]: ...

        def test_dims_list(self) -> None:
            self.assertEqual(
                self._preconditioner_list.dims_list, self._expected_dims_list
            )

        @property
        @abc.abstractmethod
        def _expected_num_bytes_list(self) -> tuple[int, ...]: ...

        def test_num_bytes_list(self) -> None:
            self.assertEqual(
                self._preconditioner_list.num_bytes_list, self._expected_num_bytes_list
            )

        @property
        @abc.abstractmethod
        def _expected_numel(self) -> int: ...

        def test_numel(self) -> None:
            self.assertEqual(self._preconditioner_list.numel(), self._expected_numel)

        @property
        @abc.abstractmethod
        def _expected_num_bytes(self) -> int: ...

        def test_num_bytes(self) -> None:
            self.assertEqual(
                self._preconditioner_list.num_bytes(), self._expected_num_bytes
            )

        @property
        @abc.abstractmethod
        def _expected_compress_list_call_count(self) -> int: ...

        def test_compress_preconditioner_list(self) -> None:
            with mock.patch.object(
                shampoo_preconditioner_list, "compress_list"
            ) as mock_compress_list:
                self.assertIsNone(
                    self._preconditioner_list.compress_preconditioner_list(
                        local_grad_selector=(True,) * len(self._block_list)
                    )
                )
            self.assertEqual(
                mock_compress_list.call_count, self._expected_compress_list_call_count
            )

        def _verify_preconditioner_updates(
            self,
            preconditioner_list: PreconditionerList,
            masked_grad_lists: list[tuple[Tensor, ...]],
            masked_expected_preconditioned_grad_list: tuple[Tensor, ...],
        ) -> None:
            """
            Test helper function that verifies preconditioner updates and preconditioning.

            This function takes a preconditioner_list and updates it using gradients from masked_grad_lists.
            It performs amortized computation at the end and verifies the preconditioned gradients of the last step.

            Subclasses should use this method to test their preconditioner_list implementations with specific
            gradient inputs and expected outputs. This provides a standardized way to verify that preconditioners
            are correctly updating and producing the expected preconditioned gradients.

            Args:
                preconditioner_list (PreconditionerList): The list of preconditioners to be updated.
                masked_grad_lists (list[tuple[Tensor, ...]]): A list of gradient tuples for each update step.
                masked_expected_preconditioned_grad_list (tuple[Tensor, ...]): The expected preconditioned gradients after all updates.
            """
            for step, masked_grad_list in enumerate(masked_grad_lists, start=1):
                preconditioner_list.update_preconditioners(
                    masked_grad_list=masked_grad_list,
                    step=torch.tensor(step),
                    # Only update the complete preconditioner during the last call to update_preconditioners().
                    perform_amortized_computation=isinstance(
                        preconditioner_list, BaseShampooPreconditionerList
                    )
                    and step == len(masked_grad_lists),
                )

            masked_actual_preconditioned_grad_list = preconditioner_list.precondition(
                masked_grad_list=masked_grad_lists[-1]
            )
            torch.testing.assert_close(
                masked_actual_preconditioned_grad_list,
                masked_expected_preconditioned_grad_list,
            )


class SGDPreconditionerListTest(AbstractPreconditionerListTest.Interface):
    def _instantiate_block_list(self) -> tuple[Tensor, ...]:
        return (
            torch.tensor([1.0, 2.0]),
            torch.tensor([[3.0, 4.0], [5.0, 6.0]]),
        )

    def _instantiate_preconditioner_list(self, **kwargs: Any) -> SGDPreconditionerList:
        return SGDPreconditionerList(block_list=self._block_list, **kwargs)

    def test_update_preconditioners_and_precondition(self) -> None:
        masked_grad_list = (
            torch.tensor([0.0, 1.0]),
            torch.tensor([[1.0, 2.0], [3.0, 4.0]]),
        )
        self._verify_preconditioner_updates(
            preconditioner_list=self._instantiate_preconditioner_list(),
            masked_grad_lists=[masked_grad_list],
            masked_expected_preconditioned_grad_list=masked_grad_list,
        )

    @property
    def _expected_numel_list(self) -> tuple[int, ...]:
        return (0, 0)

    @property
    def _expected_dims_list(self) -> tuple[torch.Size, ...]:
        return (torch.Size([2]), torch.Size([2, 2]))

    @property
    def _expected_num_bytes_list(self) -> tuple[int, ...]:
        return (0, 0)

    @property
    def _expected_numel(self) -> int:
        return 0

    @property
    def _expected_num_bytes(self) -> int:
        return 0

    @property
    def _expected_compress_list_call_count(self) -> int:
        return 0


@instantiate_parametrized_tests
class AdagradPreconditionerListTest(AbstractPreconditionerListTest.Interface):
    def _instantiate_block_list(self) -> tuple[Tensor, ...]:
        # Because maximum_preconditioner_dim = 2, self._params[0] forms a block by itself,
        # and self._params[1] are split into two blocks.
        return (
            self._params[0],
            *torch.split(self._params[1], 2, dim=0),
            self._params[2],
        )

    def _instantiate_preconditioner_list(
        self, epsilon: float = 0.0, **kwargs: Any
    ) -> AdagradPreconditionerList:  # type: ignore[override]
        return AdagradPreconditionerList(
            block_list=self._block_list,
            state=self._state,
            block_info_list=self._block_info_list,
            epsilon=epsilon,
            **kwargs,
        )

    def setUp(self) -> None:
        self._params = (
            torch.tensor([1.0, 2.0]),
            torch.arange(6, dtype=torch.float).reshape(3, 2),
            torch.tensor(1.0),  # a 0D tensor
        )
        self._state: dict[Tensor, dict[Hashable, object]] = {
            self._params[0]: {},
            self._params[1]: {},
            self._params[2]: {},
        }
        # Because maximum_preconditioner_dim = 2, self._params[0] forms a block by itself,
        # and self._params[1] are split into two blocks.
        self._block_info_list = (
            BlockInfo(
                param=self._params[0],
                composable_block_ids=(0, "block_0"),
            ),
            BlockInfo(
                param=self._params[1],
                composable_block_ids=(1, "block_0"),
            ),
            BlockInfo(
                param=self._params[1],
                composable_block_ids=(1, "block_1"),
            ),
            BlockInfo(
                param=self._params[2],
                composable_block_ids=(2, "block_0"),
            ),
        )
        super().setUp()

    def test_update_preconditioners_and_precondition(self) -> None:
        grad_list = (
            torch.tensor([1.0, 1.0]),
            torch.tensor([[1.0, 2.0], [3.0, 4.0]]),
            torch.tensor([[5.0, 6.0]]),
            torch.tensor(1.0),
        )

        self._verify_preconditioner_updates(
            preconditioner_list=self._instantiate_preconditioner_list(beta2=1.0),
            masked_grad_lists=[grad_list],
            masked_expected_preconditioned_grad_list=torch._foreach_sign(grad_list),
        )
        self._verify_preconditioner_updates(
            preconditioner_list=self._instantiate_preconditioner_list(beta2=0.9),
            masked_grad_lists=[grad_list],
            masked_expected_preconditioned_grad_list=torch._foreach_sign(grad_list),
        )
        self._verify_preconditioner_updates(
            preconditioner_list=self._instantiate_preconditioner_list(
                beta2=0.99,
                use_bias_correction=False,
            ),
            masked_grad_lists=[grad_list],
            masked_expected_preconditioned_grad_list=torch._foreach_mul(
                torch._foreach_sign(grad_list), 10.0
            ),
        )

    @property
    def _expected_numel_list(self) -> tuple[int, ...]:
        return (2, 4, 2, 1)

    @property
    def _expected_dims_list(self) -> tuple[torch.Size, ...]:
        return (torch.Size([2]), torch.Size([2, 2]), torch.Size([1, 2]), torch.Size([]))

    @property
    def _expected_num_bytes_list(self) -> tuple[int, ...]:
        return (8, 16, 8, 4)

    @property
    def _expected_numel(self) -> int:
        return 9

    @property
    def _expected_num_bytes(self) -> int:
        return 36

    @property
    def _expected_compress_list_call_count(self) -> int:
        return 1


class BaseShampooPreconditionerListTest(unittest.TestCase):
    def test_abstract_methods(self) -> None:
        # Basic setup for instantiating BaseShampooPreconditionerList.
        param = torch.tensor([1.0, 2.0])

        # Disable the abstract methods check from the interface so it is possible to instantiate BaseShampooPreconditionerList.
        BaseShampooPreconditionerList.__abstractmethods__ = frozenset()

<<<<<<< HEAD
        with (
            mock.patch.object(
                # Mock compress_list() to enable the instantiation of BaseShampooPreconditionerList.
                shampoo_preconditioner_list,
                "compress_list",
                return_value=(True,) * max(param.dim(), 1),
            ) as mock_compress_list,
            mock.patch.object(
                # Mock _update_factor_matrices() otherwise the access of factor_matrices will throw errors.
                BaseShampooPreconditionerList,
                "_update_factor_matrices",
            ) as mock_update_factor_matrices,
        ):
            # Test the abstract methods _create_preconditioned_dims_selector(), _create_kronecker_factors_state_for_block(), _create_kronecker_factors_list(), and _get_inverse_roots_from_override().
            preconditioner_list = BaseShampooPreconditionerList(  # type: ignore
=======
        with mock.patch.object(
            # Mock compress_list() to enable the instantiation of BaseShampooPreconditionerList.
            shampoo_preconditioner_list,
            "compress_list",
            return_value=(True,) * max(param.dim(), 1),
        ) as mock_compress_list, mock.patch.object(
            BaseShampooPreconditionerList,
            "_create_kronecker_factors_state",
        ) as mock_create_kronecker_factor_state, mock.patch.object(
            # Mock _update_factor_matrices() otherwise the access of factor_matrices will throw errors.
            BaseShampooPreconditionerList,
            "_update_factor_matrices",
        ) as mock_update_factor_matrices:
            # Test the abstract methods _create_preconditioned_dims_selector() and _get_inverse_roots_from_override().
            preconditioner_list = methodcaller(
                "__call__",
>>>>>>> 485fde36
                block_list=(param,),
                state={param: {}},
                block_info_list=(
                    BlockInfo(
                        param=param,
                        composable_block_ids=(0, "block_0"),
                    ),
                ),
                preconditioner_config=DefaultShampooConfig,
                beta2=1.0,
            )(BaseShampooPreconditionerList)

            # Test the abstract_method _amortized_computation().
            preconditioner_list.update_preconditioners(
                masked_grad_list=(torch.tensor([1.0, 1.0]),),
                step=torch.tensor(1),
                perform_amortized_computation=True,
            )

            mock_compress_list.assert_called_once()
            mock_create_kronecker_factor_state.assert_called_once()
            mock_update_factor_matrices.assert_called_once()


@dataclass(init=False)
class AmortizedComputationProperties(AbstractDataclass):
    """Dataclass for properties of amortized computation functions."""

    amortized_computation_function_name: str = field(init=False)
    invalid_amortized_computation_return_values: (
        tuple[Tensor, Tensor] | tuple[tuple[Tensor, Tensor], tuple[Tensor, Tensor]]
    ) = field(init=False)
    valid_amortized_computation_return_value: Tensor | tuple[Tensor, Tensor] = field(
        init=False
    )


@dataclass
class InverseRootProperties(AmortizedComputationProperties):
    """Dataclass for properties of matrix_inverse_root function."""

    amortized_computation_function_name: str = "matrix_inverse_root"
    invalid_amortized_computation_return_values: tuple[Tensor, Tensor] = (
        torch.tensor([torch.nan]),
        torch.tensor([torch.inf]),
    )
    valid_amortized_computation_return_value: Tensor = torch.tensor([1.0])


@dataclass
class EigendecompositionProperties(AmortizedComputationProperties):
    """Dataclass for properties of matrix_eigendecomposition function."""

    amortized_computation_function_name: str = "matrix_eigendecomposition"
    invalid_amortized_computation_return_values: tuple[
        tuple[Tensor, Tensor], tuple[Tensor, Tensor]
    ] = (
        (torch.tensor([torch.nan]), torch.tensor([torch.nan])),
        (torch.tensor([torch.inf]), torch.tensor([torch.inf])),
    )
    valid_amortized_computation_return_value: tuple[Tensor, Tensor] = (
        torch.tensor([1.0]),
        torch.tensor([1.0]),
    )


# Use outer class as wrapper to avoid running the abstract test.
class AbstractTest:
    @instantiate_parametrized_tests
    class BaseShampooPreconditionerListTest(
        AbstractPreconditionerListTest.Interface, abc.ABC
    ):
        """
        BaseShampooPreconditionerListTest is an abstract class for testing Shampoo preconditioner lists.

        Users should override the following abstract methods:
            1. _amortized_computation_properties - Provides properties for amortized computation functions.
            2. _default_preconditioner_config - Returns the default configuration for the preconditioner.
            3. _preconditioner_list_factory - Factory method to create instances of PreconditionerList.
        """

        @property
        @abc.abstractmethod
        def _amortized_computation_properties(
            self,
        ) -> AmortizedComputationProperties: ...

        @property
        @abc.abstractmethod
        def _default_preconditioner_config(self) -> PreconditionerConfig: ...

        @property
        @abc.abstractmethod
        def _preconditioner_list_factory(self) -> Callable[..., PreconditionerList]: ...

        def _instantiate_block_list(self) -> tuple[Tensor, ...]:
            # Because maximum_preconditioner_dim = 2, self._params[0] forms a block by itself,
            # and self._params[1] are split into two blocks.
            return (
                self._params[0],
                *torch.split(self._params[1], 2, dim=0),
                self._params[2],
            )

        def setUp(self) -> None:
            self._params = (
                torch.tensor([1.0, 2.0]),
                torch.arange(6, dtype=torch.float).reshape(3, 2),
                torch.tensor(1.0),  # a 0D tensor
            )
            self._state: dict[Tensor, dict[Hashable, object]] = {
                self._params[0]: {},
                self._params[1]: {},
                self._params[2]: {},
            }
            # Because maximum_preconditioner_dim = 2, self._params[0] forms a block by itself,
            # and self._params[1] are split into two blocks.
            self._block_info_list = (
                BlockInfo(
                    param=self._params[0],
                    composable_block_ids=(0, "block_0"),
                ),
                BlockInfo(
                    param=self._params[1],
                    composable_block_ids=(1, "block_0"),
                ),
                BlockInfo(
                    param=self._params[1],
                    composable_block_ids=(1, "block_1"),
                ),
                BlockInfo(
                    param=self._params[2],
                    composable_block_ids=(2, "block_0"),
                ),
            )

            super().setUp()

        def _instantiate_preconditioner_list(self, **kwargs: Any) -> PreconditionerList:  # type: ignore[override]
            return self._preconditioner_list_factory(
                block_list=self._block_list,
                state=self._state,
                block_info_list=self._block_info_list,
                factor_matrix_dtype=torch.float64,
                **{"preconditioner_config": self._default_preconditioner_config}
                | kwargs,
            )

        @parametrize("invalid_value", (torch.nan, torch.inf))
        def test_raise_invalid_value_in_factor_matrix(
            self, invalid_value: float
        ) -> None:
            self.assertRaisesRegex(
                PreconditionerValueError,
                re.escape("Encountered nan/inf values in factor matrix"),
                self._preconditioner_list.update_preconditioners,
                masked_grad_list=(
                    torch.tensor([invalid_value, invalid_value]),
                    torch.eye(2) / math.sqrt(2.0),
                    torch.tensor([[invalid_value, invalid_value]]),
                    torch.tensor(invalid_value),
                ),
                step=torch.tensor(1),
                perform_amortized_computation=True,
            )

        def test_raise_nan_and_inf_in_inv_factor_matrix_amortized_computation(
            self,
        ) -> None:
            for invalid_value in self._amortized_computation_properties.invalid_amortized_computation_return_values:
                with (
                    self.subTest(invalid_value=invalid_value),
                    mock.patch.object(
                        shampoo_preconditioner_list,
                        self._amortized_computation_properties.amortized_computation_function_name,
                        side_effect=(invalid_value,),
                    ) as mock_amortized_computation,
                ):
                    self.assertRaisesRegex(
                        PreconditionerValueError,
                        re.escape("Encountered nan or inf values in"),
                        self._preconditioner_list.update_preconditioners,
                        masked_grad_list=(
                            torch.tensor([1.0, 0.0]),
                            torch.eye(2) / math.sqrt(2.0),
                            torch.tensor([[1.0, 0.0]]),
                            torch.tensor(1.0),
                        ),
                        step=torch.tensor(1),
                        perform_amortized_computation=True,
                    )
                mock_amortized_computation.assert_called_once()

        def test_amortized_computation_internal_failure(self) -> None:
            with mock.patch.object(
                shampoo_preconditioner_list,
                self._amortized_computation_properties.amortized_computation_function_name,
                # Simulate the situation throws an exception (not nan and inf) to test the warning
                side_effect=ZeroDivisionError,
            ) as mock_amortized_computation, self.assertLogs(level="WARNING") as cm:
                self._preconditioner_list.update_preconditioners(
                    masked_grad_list=(
                        torch.tensor([1.0, 0.0]),
                        torch.eye(2) / math.sqrt(2.0),
                        torch.tensor([[1.0, 0.0]]),
                        torch.tensor(1.0),
                    ),
                    step=torch.tensor(1),
                    perform_amortized_computation=True,
                )

            self.assertCountEqual(
                # Only extracts the first sentence in the warning message for simple comparison.
                [r.msg.split(". ", maxsplit=1)[0] for r in cm.records],
                [
                    "Matrix computation failed for factor matrix 0.block_0.0 with exception=ZeroDivisionError()",
                    "Matrix computation failed for factor matrix 1.block_0.0 with exception=ZeroDivisionError()",
                    "Matrix computation failed for factor matrix 1.block_0.1 with exception=ZeroDivisionError()",
                    "Matrix computation failed for factor matrix 1.block_1.0 with exception=ZeroDivisionError()",
                    "Matrix computation failed for factor matrix 1.block_1.1 with exception=ZeroDivisionError()",
                ],
            )
            mock_amortized_computation.assert_called()
            mock_amortized_computation.reset_mock()

        def test_amortized_computation_failure_tolerance(self) -> None:
            self._preconditioner_list = self._instantiate_preconditioner_list()
            masked_grad_list0 = (
                torch.tensor([1.0, 0.0]),
                torch.eye(2) / math.sqrt(2.0),
                torch.tensor([[1.0, 0.0]]),
                torch.tensor(1.0),
            )
            masked_grad_list = (
                torch.tensor([0.0, 1.0]),
                torch.eye(2) / math.sqrt(2.0),
                torch.tensor([[0.0, 1.0]]),
                torch.tensor(1.0),
            )

            # Number of calls to the amortized computation function per update.
            NUM_AMORTIZED_COMPUTATION_CALLS = 5

            # Initialize step counter.
            step = 1
            # Define the side effect for each call of the amortized computation function.
            fail = ValueError
            success = self._amortized_computation_properties.valid_amortized_computation_return_value
            all_but_one_fail = (fail,) * (NUM_AMORTIZED_COMPUTATION_CALLS - 1) + (
                success,
            )
            all_fail = (fail,) * NUM_AMORTIZED_COMPUTATION_CALLS
            all_success = (success,) * NUM_AMORTIZED_COMPUTATION_CALLS
            with (
                mock.patch.object(
                    shampoo_preconditioner_list,
                    self._amortized_computation_properties.amortized_computation_function_name,
                    # Note that the cases causally depend on each other.
                    side_effect=[
                        # Case 1: amortized computation fails less often than tolerance.
                        *all_but_one_fail,  # Success for a single Kronecker factor is not enough to reset counter.
                        # Case 2: amortized computation fails exactly as often as tolerance (3).
                        *all_fail,
                        *all_fail,
                        # Case 3: amortized computation succeeds after tolerance hit (counter is reset).
                        *all_success,
                        # Case 4: amortized computation fails more often than tolerance.
                        *all_fail,
                        *all_fail,
                        *all_fail,
                        fail,  # One failure is enough to raise an exception in this case.
                    ],
                ) as mock_amortized_computation
            ):
                # Accumulate factor matrices for valid amortized computation.
                self._preconditioner_list.update_preconditioners(
                    masked_grad_list=masked_grad_list0,
                    step=torch.tensor(step),
                    perform_amortized_computation=False,
                )
                self.assertEqual(mock_amortized_computation.call_count, 0)
                step += 1

                # Case 1: amortized computation fails less often than tolerance -> no error.
                with self.assertLogs(level="WARNING") as cm:
                    self._preconditioner_list.update_preconditioners(
                        masked_grad_list=masked_grad_list,
                        step=torch.tensor(step),
                        perform_amortized_computation=True,
                    )
                # Check that warnings are logged for four failed amortized computations.
                # The fifth one doesn't raise an exception (see the definition of the side effect), so no warning is logged.
                self.assertCountEqual(
                    # Only extracts the first sentence in the warning message for simple comparison.
                    [r.msg.split(". ", maxsplit=1)[0] for r in cm.records],
                    [
                        "Matrix computation failed for factor matrix 0.block_0.0 with exception=ValueError()",
                        "Matrix computation failed for factor matrix 1.block_0.0 with exception=ValueError()",
                        "Matrix computation failed for factor matrix 1.block_0.1 with exception=ValueError()",
                        "Matrix computation failed for factor matrix 1.block_1.0 with exception=ValueError()",
                    ],
                )
                step += 1

                # Case 2: amortized computation fails exactly as often as tolerance (3) -> no error.
                for _ in range(2):
                    with self.assertLogs(level="WARNING") as cm:
                        self._preconditioner_list.update_preconditioners(
                            masked_grad_list=masked_grad_list,
                            step=torch.tensor(step),
                            perform_amortized_computation=True,
                        )
                    # Check that warnings are logged for all failed amortized computations.
                    self.assertCountEqual(
                        # Only extracts the first sentence in the warning message for simple comparison.
                        [r.msg.split(". ", maxsplit=1)[0] for r in cm.records],
                        [
                            "Matrix computation failed for factor matrix 0.block_0.0 with exception=ValueError()",
                            "Matrix computation failed for factor matrix 1.block_0.0 with exception=ValueError()",
                            "Matrix computation failed for factor matrix 1.block_0.1 with exception=ValueError()",
                            "Matrix computation failed for factor matrix 1.block_1.0 with exception=ValueError()",
                            "Matrix computation failed for factor matrix 1.block_1.1 with exception=ValueError()",
                        ],
                    )
                    step += 1

                # Case 3: amortized computation succeeds after tolerance hit (test reset) -> no error.
                with self.assertNoLogs(level="WARNING"):
                    self._preconditioner_list.update_preconditioners(
                        masked_grad_list=masked_grad_list,
                        step=torch.tensor(step),
                        perform_amortized_computation=True,
                    )
                step += 1

                # Case 4: amortized computation fails more often than tolerance -> error.
                for _ in range(3):
                    with self.assertLogs(level="WARNING") as cm:
                        self._preconditioner_list.update_preconditioners(
                            masked_grad_list=masked_grad_list,
                            step=torch.tensor(step),
                            perform_amortized_computation=True,
                        )
                    # Check that warnings are logged for four failed amortized computations.
                    self.assertCountEqual(
                        # Only extracts the first sentence in the warning message for simple comparison.
                        [r.msg.split(". ", maxsplit=1)[0] for r in cm.records],
                        [
                            "Matrix computation failed for factor matrix 0.block_0.0 with exception=ValueError()",
                            "Matrix computation failed for factor matrix 1.block_0.0 with exception=ValueError()",
                            "Matrix computation failed for factor matrix 1.block_0.1 with exception=ValueError()",
                            "Matrix computation failed for factor matrix 1.block_1.0 with exception=ValueError()",
                            "Matrix computation failed for factor matrix 1.block_1.1 with exception=ValueError()",
                        ],
                    )
                    step += 1
                # Exactly at failure tolerance now.
                with self.assertLogs(level="WARNING") as cm:
                    expected_error_message = r"The number of failed .* for factors \('0.block_0.0',\) exceeded the allowed tolerance\."
                    self.assertRaisesRegex(
                        ValueError,
                        expected_error_message,
                        self._preconditioner_list.update_preconditioners,
                        masked_grad_list=masked_grad_list,
                        step=torch.tensor(step),
                        perform_amortized_computation=True,
                    )
                    # Check that the warning is logged for the failed amortized computation of the first matrix.
                    self.assertCountEqual(
                        # Only extracts the first sentence in the warning message for simple comparison.
                        [r.msg.split(". ", maxsplit=1)[0] for r in cm.records],
                        [
                            "Matrix computation failed for factor matrix 0.block_0.0 with exception=ValueError()",
                        ],
                    )

        # Compare the results of preconditioning the gradient with both setups for different contract dimensions.
        @parametrize("dims", (([0], [0]), ([0], [1])))
        def test_precondition_grad(self, dims: tuple[list[int], list[int]]) -> None:
            # Generate a random gradient tensor with shape (2, 3, 4, 5, 6, 7).
            grad = torch.randn((2, 3, 4, 5, 6, 7))

            # Define selectors for which dimensions to precondition in the experimental setup.
            # Note that in the control setup, we will precondtion all dimensions normally except for the `False` ones with identity matrices.
            experimental_preconditioned_dims_selector = (
                True,
                False,
                False,
                True,
                True,
                False,
            )
            # Define selectors for which dimensions to precondition in the control setup.
            control_preconditioned_dims_selector = (True,) * grad.ndim

            # Create a list of random preconditioner matrices for each dimension of the gradient.
            preconditioner_list = [torch.randn((d, d)) for d in grad.shape]

            # Compress the preconditioner list based on experimental_preconditioned_dims_selector.
            experimental_preconditioner_list = compress_list(
                preconditioner_list,
                experimental_preconditioned_dims_selector,
            )

            # Create a control preconditioner list, using identity matrices where not preconditioning.
            control_preconditioner_list = [
                preconditioner
                if should_precondition
                else torch.eye(preconditioner.shape[0])
                for preconditioner, should_precondition in zip(
                    preconditioner_list,
                    experimental_preconditioned_dims_selector,
                    strict=True,
                )
            ]

            torch.testing.assert_close(
                self._preconditioner_list._precondition_grad(  # type: ignore[attr-defined]
                    grad=grad,
                    preconditioned_dims_selector=experimental_preconditioned_dims_selector,
                    preconditioner_list=experimental_preconditioner_list,
                    dims=dims,
                ),
                self._preconditioner_list._precondition_grad(  # type: ignore[attr-defined]
                    grad=grad,
                    preconditioned_dims_selector=control_preconditioned_dims_selector,
                    preconditioner_list=control_preconditioner_list,
                    dims=dims,
                ),
            )

        @property
        def _expected_numel_list(self) -> tuple[int, ...]:
            return (8, 16, 10, 0)

        @property
        def _expected_dims_list(self) -> tuple[torch.Size, ...]:
            return (
                torch.Size([2]),
                torch.Size([2, 2]),
                torch.Size([1, 2]),
                torch.Size([]),
            )

        @property
        def _expected_num_bytes_list(self) -> tuple[int, ...]:
            return (48, 96, 60, 0)

        @property
        def _expected_numel(self) -> int:
            return 34

        @property
        def _expected_num_bytes(self) -> int:
            return 204

        @property
        def _expected_compress_list_call_count(self) -> int:
            return 5


class RootInvShampooPreconditionerListTest(
    AbstractTest.BaseShampooPreconditionerListTest
):
    @property
    def _amortized_computation_properties(self) -> InverseRootProperties:
        return InverseRootProperties()

    @property
    def _default_preconditioner_config(self) -> ShampooPreconditionerConfig:
        return DefaultShampooConfig

    @property
    def _preconditioner_list_factory(self) -> Callable[..., PreconditionerList]:
        return RootInvShampooPreconditionerList

    def test_update_preconditioners_and_precondition(self) -> None:
        """
        We provide examples where we update the preconditioners twice using specially
        chosen gradients such that we get a scalar * identity matrix for both Kronecker
        factor matrices for all parameters of interest.

        Specifically, for the beta2 = 1 case, we have 3 parameters and define their gradients
        as the following in order to get the expected preconditioned gradient list:

        (1) Tensor of Size 2
            G1 = [1, 0]^T
            G2 = [0, 1]^T

            L = G1 * G1^T + G2 * G2^T = [[1, 0], [0, 1]]
            P = L^{-1/2} G2 = [0, 1]^T = G2

        (2) Tensor of Size 2 x 2
            G1 = [[1, 0], [0, 1]] / sqrt(2)
            G2 = [[1, 0], [0, 1]] / sqrt(2)

            L = G1 * G1^T + G2 * G2^T = [[1, 0], [0, 1]]
            R = G1^T * G1 + G2^T * G2 = [[1, 0], [0, 1]]
            P = L^{-1/4} G2 R^{-1/4} = [[1, 0], [0, 1]] / sqrt(2) = G2

        (3) Tensor of Size 1 x 2
            G1 = [[1, 0]]
            G2 = [[0, 1]]

            L = G1 * G1^T + G2 * G2^T = 2
            R = G1^T * G1 + G2^T * G2 = [[1, 0], [0, 1]]
            P = L^{-1/4} G2 R^{-1/4} = 2^{-1/4} * [[0, 1]] = 2^{-1/4} G2

        (4) Tensor of Size 0
            G1 = 3
            G2 = 2

            P = G2 = 2 because there is no preconditioner due to 0D tensor.

        """
        masked_grad_list1 = (
            torch.tensor([1.0, 0.0]),
            torch.eye(2) / math.sqrt(2.0),
            torch.tensor([[1.0, 0.0]]),
            torch.tensor(3.0),
        )
        masked_grad_list2 = (
            torch.tensor([0.0, 1.0]),
            torch.eye(2) / math.sqrt(2.0),
            torch.tensor([[0.0, 1.0]]),
            torch.tensor(2.0),
        )

        masked_expected_preconditioned_grad_list = [
            preconditioned_grad.clone() for preconditioned_grad in masked_grad_list2
        ]
        masked_expected_preconditioned_grad_list[2] /= 2.0 ** (1 / 4)

        self._verify_preconditioner_updates(
            preconditioner_list=self._instantiate_preconditioner_list(
                beta2=1.0,
                use_bias_correction=True,
            ),
            masked_grad_lists=[masked_grad_list1, masked_grad_list2],
            masked_expected_preconditioned_grad_list=tuple(
                masked_expected_preconditioned_grad_list
            ),
        )

        """
        For the other two cases (beta2 < 1), note:

            L = beta2 * (1 - beta2) * G1 * G1^T + (1 - beta2) * G2 * G2^T
            R = beta2 * (1 - beta2) * G1^T * G1 + (1 - beta2) * G2^T * G2

        Therefore, in order to retain the identity matrix, we simply need to scale each gradient by:

            G1 -> G1 / sqrt(beta2 * (1 - beta2))
            G2 -> G2 / sqrt(1 - beta2).

        """
        beta2 = 0.9

        beta2_compensated_grad_list1 = torch._foreach_div(
            masked_grad_list1, math.sqrt(beta2 * (1 - beta2))
        )
        beta2_compensated_grad_list2 = torch._foreach_div(
            masked_grad_list2, math.sqrt(1 - beta2)
        )

        masked_expected_preconditioned_grad_list = [
            preconditioned_grad.clone()
            for preconditioned_grad in beta2_compensated_grad_list2
        ]
        masked_expected_preconditioned_grad_list[2] /= 2.0 ** (1 / 4)

        self._verify_preconditioner_updates(
            preconditioner_list=self._instantiate_preconditioner_list(
                beta2=beta2,
                use_bias_correction=False,
            ),
            masked_grad_lists=[
                beta2_compensated_grad_list1,
                beta2_compensated_grad_list2,
            ],
            masked_expected_preconditioned_grad_list=tuple(
                masked_expected_preconditioned_grad_list
            ),
        )

        """
        For the last case of including bias correction, we re-scale the entire matrix by the
        bias correction at iteration 2.

            L -> L / (1 - beta2^2)
            R -> R / (1 - beta2^2).

        Therefore, it is sufficient to additionally scale by this value:

            G1 -> sqrt(1 - beta2^2) * G1
            G2 -> sqrt(1 - beta2^2) * G2.

        """
        bias_compensated_grad_list1 = torch._foreach_mul(
            beta2_compensated_grad_list1, math.sqrt(1 - beta2**2)
        )
        bias_compensated_grad_list2 = torch._foreach_mul(
            beta2_compensated_grad_list2, math.sqrt(1 - beta2**2)
        )

        masked_expected_preconditioned_grad_list = [
            preconditioned_grad.clone()
            for preconditioned_grad in bias_compensated_grad_list2
        ]
        masked_expected_preconditioned_grad_list[2] /= 2.0 ** (1 / 4)

        self._verify_preconditioner_updates(
            preconditioner_list=self._instantiate_preconditioner_list(
                beta2=beta2,
                use_bias_correction=True,
            ),
            masked_grad_lists=[
                bias_compensated_grad_list1,
                bias_compensated_grad_list2,
            ],
            masked_expected_preconditioned_grad_list=tuple(
                masked_expected_preconditioned_grad_list
            ),
        )

    def test_update_preconditioners_and_precondition_with_epsilon(self) -> None:
        """
        We provide examples where we deliberately choose a large epsilon. This is to ensure that
        the matrix inverse computation behaves as expected. Below we update the preconditioners twice
        for 4 different blocks and check if the preconditioned gradients are as expected. When
        performing the inverse computation, epsilon is chosen to be 80 in (L + epsilon * I) and
        (R + epsilon * I).

        G_{ij}: at the i-th step, the gradient for the j-th block. For example,
        G12 is the gradient for the second block, at the first step.

        epsilon = 80.0

        Gradients for block 1: (no right preconditioner)
        (1) 1D Tensor of Size 2
            G11 = [1, 0]^T
            G21 = [0, 1]^T

            L = G11 * G11^T + G21 * G21^T = [[1, 0], [0, 1]]
            P = (L + epsilon * I)^{-1/2} G21 = [[81, 0], [0, 81]]^{-1/2} [0, 1]^T
              = [0, 1/9]^T.

        Gradients for block 2: (both left and right preconditioner)
        (2) Tensor of Size 2 x 2
            G12 = [[1, 0], [0, 1]] / sqrt(2)
            G22 = [[1, 0], [0, 1]] / sqrt(2)

            L = G12 * G12^T + G22 * G22^T = [[1, 0], [0, 1]]
            R = G12^T * G12 + G22^T * G22 = [[1, 0], [0, 1]]
            P = (L + epsilon * I)^{-1/4} G22 (R + epsilon * I)^{-1/4}
              = [[1/3, 0], [0, 1/3]] * G22 * [[1/3, 0], [0, 1/3]] = I / (9 * sqrt(2))

        Gradients for block 3: (both left and right preconditioner)
        (3) Tensor of Size 1 x 2
            G13 = [[1, 0]]
            G23 = [[0, 1]]

            L = G13 * G13^T + G23 * G23^T = I
            R = G13^T * G13 + G23^T * G23 = 2
            P = (L + epsilon * I)^{-1/4} G22 (R + epsilon * I)^{-1/4}
              = [[1/3, 0], [0, 1/3]] * G22 * (80 + 2)^{-1/4} =
              = [[0.0, 1.0/3.0 * 82.0 ** (-1/4)]]

        Gradients for block 4: (no preconditioner)
        (4) Tensor of Size 0
            G14 = 1
            G24 = 1

            No preconditioner is applied. Expected gradient is 1.

        """

        epsilon = 80.0

        # Blocked gradients at the first step: masked_grad_list1 = (G11, G12, G13, G14)
        masked_grad_list1 = (
            torch.tensor([1.0, 0.0]),
            torch.eye(2) / math.sqrt(2),
            torch.tensor([[1.0, 0.0]]),
            torch.tensor(1.0),
        )

        # Blocked gradients at the second step: masked_grad_list2 = (G21, G22, G23, G24)
        masked_grad_list2 = (
            torch.tensor([0.0, 1.0]),
            torch.eye(2) / math.sqrt(2),
            torch.tensor([[0.0, 1.0]]),
            torch.tensor(1.0),
        )

        # Manually apply the preconditioners to the gradients at the second step (masked_grad_list2) with epsilon.
        # The result is stored in masked_expected_preconditioned_grad_list.

        masked_expected_preconditioned_grad_list = (
            torch.tensor([0.0, 1.0 / 9.0]),
            torch.eye(2) / (9 * math.sqrt(2)),
            torch.tensor([[0.0, 1.0 / 3.0 * 82.0 ** (-1 / 4)]]),
            torch.tensor(1.0),
        )

        # Apply preconditioner to the last step (masked_grad_list2) with epsilon. The result should be the same as the expected preconditioned grad list.
        self._verify_preconditioner_updates(
            preconditioner_list=self._instantiate_preconditioner_list(
                beta2=1.0,
                use_bias_correction=True,
                epsilon=epsilon,
            ),
            masked_grad_lists=[masked_grad_list1, masked_grad_list2],
            masked_expected_preconditioned_grad_list=tuple(
                masked_expected_preconditioned_grad_list
            ),
        )

    def test_update_preconditioners_and_precondition_with_dims_ignored(self) -> None:
        """

        (1) Tensor of Size 2
            G1 = [4, 0]^T
            G2 = [0, 4]^T

            L = G1 * G1^T + G2 * G2^T = [[4*4, 0], [0, 4*4]]
            P = L^{-1/2} G2 = [[1/4, 0], [0, 1/4]] G2 = [0, 1]^T

        (2) Tensor of Size 2 x 2
            G1 = [[3, 0], [0, 3]]
            G2 = [[4, 0], [0, 4]]

            L = G1 * G1^T + G2 * G2^T = [[3*3+4*4, 0], [0, 3*3+4*4]]
            R = G1^T * G1 + G2^T * G2 = [[3*3+4*4, 0], [0, 3*3+4*4]]
            P = L^{-1/4} G2 R^{-1/4} = [[1/sqrt(5), 0], [0, 1/sqrt(5)]] G2 [[1/sqrt(5), 0], [0, 1/sqrt(5)]] = G2 / 5

        (3) Tensor of Size 1 x 2
            G1 = [[2, 0]]
            G2 = [[0, 2]]

            L = G1 * G1^T + G2 * G2^T = 2*2+2*2 = 8
            R = G1^T * G1 + G2^T * G2 = [[4, 0], [0, 4]]
            P = L^{-1/4} G2 R^{-1/4} = 8^{-1/4} G2 [[1/sqrt(2), 0], [0, 1/sqrt(2)]] = G2 / (sqrt(2 * sqrt(8)))

        (4) Tensor of Size 0
            G1 = 3
            G2 = 2

            P = G2 = 2 because there is no preconditioner due to 0D tensor.

        """
        masked_grad_list1 = (
            torch.tensor([4.0, 0.0]),
            torch.eye(2) * 3,
            torch.tensor([[2.0, 0.0]]),
            torch.tensor(3.0),
        )
        masked_grad_list2 = (
            torch.tensor([0.0, 4.0]),
            torch.eye(2) * 4,
            torch.tensor([[0.0, 2.0]]),
            torch.tensor(2.0),
        )

        masked_expected_preconditioned_grad_list = [
            torch.tensor([0.0, 1.0]),
            masked_grad_list2[1] / 5,
            masked_grad_list2[2] / math.sqrt(2 * math.sqrt(8)),
            torch.tensor(2.0),
        ]

        # The default case where we do not ignore any dimensions.
        self._verify_preconditioner_updates(
            preconditioner_list=self._instantiate_preconditioner_list(
                beta2=1.0,
            ),
            masked_grad_lists=[masked_grad_list1, masked_grad_list2],
            masked_expected_preconditioned_grad_list=tuple(
                masked_expected_preconditioned_grad_list
            ),
        )

        # When ignoring all the dimensions by setting all inverse exponent override values to 0.0, the preconditioner should be the identity matrix, and the expected preconditioned gradient should be the same as the input gradient.
        self._verify_preconditioner_updates(
            preconditioner_list=self._instantiate_preconditioner_list(
                beta2=1.0,
                preconditioner_config=replace(
                    self._default_preconditioner_config,
                    inverse_exponent_override={
                        0: {0: 0.0},
                        1: {0: 0.0},
                        2: 0.0,
                    },
                ),
            ),
            masked_grad_lists=[masked_grad_list1, masked_grad_list2],
            masked_expected_preconditioned_grad_list=masked_grad_list2,
        )

    def test_inverse_exponent_override(self) -> None:
        """
        For this example, we modify the one given above such that the inverse_exponent_override = {0: 1.0, 1: 1.0, 2: 1.0}.
        This effectively means all tensors in this test setting will use the inverse root of 1 rather than the default.
        This should result in the following behavior:

        (1) Tensor of Size 2
            G1 = [1, 0]^T
            G2 = [0, 2]^T

            L = G1 * G1^T + G2 * G2^T = [[1, 0], [0, 4]]
            P = L^{-1} G2 = [0, 0.5]^T

        (2) Tensor of Size 2 x 2
            G1 = [[1, 0], [0, 1]] / sqrt(2)
            G2 = [[1, 0], [0, 1]] / sqrt(2)

            L = G1 * G1^T + G2 * G2^T = [[1, 0], [0, 1]]
            R = G1^T * G1 + G2^T * G2 = [[1, 0], [0, 1]]
            P = L^{-1} G2 R^{-1} = [[1, 0], [0, 1]] / sqrt(2) = G2

        (3) Tensor of Size 1 x 2
            G1 = [[1, 0]]
            G2 = [[0, 2]]

            L = G1 * G1^T + G2 * G2^T = 5
            R = G1^T * G1 + G2^T * G2 = [[1, 0], [0, 4]]
            P = L^{-1} G2 R^{-1} =  [[0, 0.1]]

        (4) Tensor of Size 0
            G1 = 3
            G2 = 2

            P = G2 = 2 because there is no preconditioner due to 0D tensor.

        """

        preconditioner_config = replace(
            self._default_preconditioner_config,
            inverse_exponent_override={
                0: {0: 1.0},
                1: {0: 1.0},
                2: 1.0,
            },
        )

        masked_grad_list1 = (
            torch.tensor([1.0, 0.0]),
            torch.eye(2) / math.sqrt(2.0),
            torch.tensor([[1.0, 0.0]]),
            torch.tensor(3.0),
        )
        masked_grad_list2 = (
            torch.tensor([0.0, 2.0]),
            torch.eye(2) / math.sqrt(2.0),
            torch.tensor([[0.0, 2.0]]),
            torch.tensor(2.0),
        )

        masked_expected_preconditioned_grad_list = (
            torch.tensor([0, 0.5]),
            torch.eye(2) / math.sqrt(2.0),
            torch.tensor([[0, 0.1]]),
            torch.tensor(2.0),
        )

        self._verify_preconditioner_updates(
            preconditioner_list=self._instantiate_preconditioner_list(
                beta2=1.0,
                use_bias_correction=True,
                preconditioner_config=preconditioner_config,
            ),
            masked_grad_lists=[masked_grad_list1, masked_grad_list2],
            masked_expected_preconditioned_grad_list=masked_expected_preconditioned_grad_list,
        )


class EigendecomposedShampooPreconditionerListTest(
    RootInvShampooPreconditionerListTest
):
    @property
    def _amortized_computation_properties(self) -> EigendecompositionProperties:  # type: ignore[override]
        return EigendecompositionProperties()

    @property
    def _default_preconditioner_config(self) -> ShampooPreconditionerConfig:
        return ShampooPreconditionerConfig(
            amortized_computation_config=QREigendecompositionConfig()
        )

    @property
    def _preconditioner_list_factory(self) -> Callable[..., PreconditionerList]:
        return EigendecomposedShampooPreconditionerList


class EigenvalueCorrectedShampooPreconditionerListTest(
    AbstractTest.BaseShampooPreconditionerListTest
):
    @property
    def _amortized_computation_properties(self) -> EigendecompositionProperties:
        return EigendecompositionProperties()

    @property
    def _default_preconditioner_config(
        self,
    ) -> EigenvalueCorrectedShampooPreconditionerConfig:
        return DefaultSOAPConfig

    @property
    def _preconditioner_list_factory(self) -> Callable[..., PreconditionerList]:
        return EigenvalueCorrectedShampooPreconditionerList

    def test_update_preconditioners_and_precondition(self) -> None:
        """
        We provide examples where we update the preconditioners twice using specially
        chosen gradients such that we get a scalar * identity matrix for both Kronecker
        factor matrices for all parameters of interest.

        Specifically, for the beta2 = 1 case, we have 3 parameters and define their gradients
        as the following in order to get the expected preconditioned gradient list:

        (1) Tensor of Size 2
            G1 = [1, 0]^T
            G2 = [0, 2]^T

            L = G1 * G1^T + G2 * G2^T = [[1, 0], [0, 4]]
            B = [[1, 0], [0, 1]]  # eigenvectors of L
            E = G1^2 + (B G2)^2   # corrected eigenvalues
            P = B ((B G2) / sqrt(E + eps)) = G2 / sqrt(E + eps)

        (2) Tensor of Size 2 x 2
            G1 = [[1, 0], [0, 1]] / sqrt(2)
            G2 = [[1, 0], [0, 1]] / sqrt(2)

            L = G1 * G1^T + G2 * G2^T = [[1, 0], [0, 1]]
            R = G1^T * G1 + G2^T * G2 = [[1, 0], [0, 1]]
            B_L = [[1, 0], [0, 1]]     # eigenvectors of L
            B_R = [[1, 0], [0, 1]]     # eigenvectors of R
            E = G1^2 + (B_L G2 B_R)^2  # corrected eigenvalues
            P = B_L ((B_L G2 B_R) / sqrt(E + eps) B_R = G2 / sqrt(E + eps)

        (3) Tensor of Size 1 x 2
            G1 = [[1, 0]]
            G2 = [[0, 2]]

            L = G1 * G1^T + G2 * G2^T = 5
            R = G1^T * G1 + G2^T * G2 = [[1, 0], [0, 4]]
            B_L = 1                    # eigenvectors of L
            B_R = [[1, 0], [0, 1]]     # eigenvectors of R
            E = G1^2 + (B_L G2 B_R)^2  # corrected eigenvalues
            P = B_L ((B_L G2 B_R) / sqrt(E + eps) B_R = G2 / sqrt(E + eps)

        (4) Tensor of Size 0
            G1 = 1
            G2 = 2

            E = G1^2 + G2^2            # identical to Adam on 0D tensors
            P = G2 / (E + eps) = 2 / (5 + eps) ≈ 0.4

        """
        masked_grad_list1 = (
            torch.tensor([1.0, 0.0]),
            torch.eye(2) / math.sqrt(2.0),
            torch.tensor([[1.0, 0.0]]),
            torch.tensor(1.0),
        )
        masked_grad_list2 = (
            torch.tensor([0.0, 2.0]),
            torch.eye(2) / math.sqrt(2.0),
            torch.tensor([[0.0, 2.0]]),
            torch.tensor(2.0),
        )

        masked_expected_preconditioned_grad_list = (
            torch.tensor([0.0, 1.0]),
            torch.eye(2) / math.sqrt(2.0),
            torch.tensor([[0.0, 1.0]]),
            torch.tensor(2 / math.sqrt(5)),
        )
        self._verify_preconditioner_updates(
            preconditioner_list=self._instantiate_preconditioner_list(
                beta2=1.0,
                use_bias_correction=True,
            ),
            masked_grad_lists=[masked_grad_list1, masked_grad_list2],
            masked_expected_preconditioned_grad_list=masked_expected_preconditioned_grad_list,
        )

        """
        For the other two cases (beta2 < 1), note:

            E = beta2 * (1 - beta2) G1^2 + (1 - beta2) G2^2

        Therefore, in order to retain the identity matrix, we simply need to scale each gradient by:

            G1 -> G1 / sqrt(beta2 * (1 - beta2))
            G2 -> G2 / sqrt(1 - beta2).

        """
        beta2 = 0.9

        beta2_compensated_grad_list1 = torch._foreach_div(
            masked_grad_list1, math.sqrt(beta2 * (1 - beta2))
        )
        beta2_compensated_grad_list2 = torch._foreach_div(
            masked_grad_list2, math.sqrt(1 - beta2)
        )

        masked_expected_preconditioned_grad_list = (
            torch.tensor([0.0, 1.0]),
            torch.eye(2) / math.sqrt(2.0),
            torch.tensor([[0.0, 1.0]]),
            torch.tensor(2 / math.sqrt(5)),
        )
        # Fix scaling due to EMA.
        torch._foreach_div_(
            masked_expected_preconditioned_grad_list, math.sqrt(1 - beta2)
        )

        self._verify_preconditioner_updates(
            preconditioner_list=self._instantiate_preconditioner_list(
                beta2=beta2,
                use_bias_correction=False,
            ),
            masked_grad_lists=[
                beta2_compensated_grad_list1,
                beta2_compensated_grad_list2,
            ],
            masked_expected_preconditioned_grad_list=tuple(
                masked_expected_preconditioned_grad_list
            ),
        )

        """
        For the last case of including bias correction, we re-scale the entire matrix by the
        bias correction at iteration 2.

            E -> E / (1 - beta2^2).

        Therefore, it is sufficient to additionally scale by this value:

            G1 -> sqrt(1 - beta2^2) * G1
            G2 -> sqrt(1 - beta2^2) * G2.

        """
        bias_compensated_grad_list1 = torch._foreach_mul(
            beta2_compensated_grad_list1, math.sqrt(1 - beta2**2)
        )
        bias_compensated_grad_list2 = torch._foreach_mul(
            beta2_compensated_grad_list2, math.sqrt(1 - beta2**2)
        )

        # Fix scaling due to bias correction.
        torch._foreach_mul_(
            masked_expected_preconditioned_grad_list, math.sqrt(1 - beta2**2)
        )

        self._verify_preconditioner_updates(
            preconditioner_list=self._instantiate_preconditioner_list(
                beta2=beta2,
                use_bias_correction=True,
            ),
            masked_grad_lists=[
                bias_compensated_grad_list1,
                bias_compensated_grad_list2,
            ],
            masked_expected_preconditioned_grad_list=tuple(
                masked_expected_preconditioned_grad_list
            ),
        )

    def test_inverse_exponent_override(self) -> None:
        """
        For this example, we modify the one given above such that the inverse_exponent_override = {0: 1.0, 1: 1.0, 2: 1.0}.
        This effectively means all tensors in this test setting will use the inverse root of 1 rather than the default, 1/2.
        This should result in the following behavior:

        (1) Tensor of Size 2
            G1 = [1, 0]^T
            G2 = [0, 2]^T

            L = G1 * G1^T + G2 * G2^T = [[1, 0], [0, 4]]
            B = [[1, 0], [0, 1]]  # eigenvectors of L
            E = G1^2 + (B G2)^2   # corrected eigenvalues
            P = B ((B G2) / (E + eps) = G2 / (E + eps) ≈ [0, 0.5]^T

        (2) Tensor of Size 2 x 2
            G1 = [[1, 0], [0, 1]] / sqrt(2)
            G2 = [[1, 0], [0, 1]] / sqrt(2)

            L = G1 * G1^T + G2 * G2^T = [[1, 0], [0, 1]]
            R = G1^T * G1 + G2^T * G2 = [[1, 0], [0, 1]]
            B_L = [[1, 0], [0, 1]]     # eigenvectors of L
            B_R = [[1, 0], [0, 1]]     # eigenvectors of R
            E = G1^2 + (B_L G2 B_R)^2  # corrected eigenvalues
            P = B_L ((B_L G2 B_R) / (E + eps) B_R = G2 / (E + eps) ≈ G2

        (3) Tensor of Size 1 x 2
            G1 = [[1, 0]]
            G2 = [[0, 2]]

            L = G1 * G1^T + G2 * G2^T = 5
            R = G1^T * G1 + G2^T * G2 = [[1, 0], [0, 4]]
            B_L = 1                    # eigenvectors of L
            B_R = [[1, 0], [0, 1]]     # eigenvectors of R
            E = G1^2 + (B_L G2 B_R)^2  # corrected eigenvalues
            P = B_L ((B_L G2 B_R) / (E + eps)) B_R = G2 / (E + eps) ≈ [[0, 0.5]]

        (4) Tensor of Size 0
            G1 = 1
            G2 = 2

            E = G1^2 + G2^2            # identical to Adam on 0D tensors
            P = G2 / (E + eps) = 2 / (5 + eps) ≈ 0.4

        """

        preconditioner_config = EigenvalueCorrectedShampooPreconditionerConfig(
            inverse_exponent_override={0: 1.0, 1: 1.0, 2: 1.0},
            amortized_computation_config=EighEigendecompositionConfig(
                rank_deficient_stability_config=PerturbationConfig(
                    perturb_before_computation=False
                )
            ),
        )

        masked_grad_list1 = (
            torch.tensor([1.0, 0.0]),
            torch.eye(2) / math.sqrt(2.0),
            torch.tensor([[1.0, 0.0]]),
            torch.tensor(1.0),
        )
        masked_grad_list2 = (
            torch.tensor([0.0, 2.0]),
            torch.eye(2) / math.sqrt(2.0),
            torch.tensor([[0.0, 2.0]]),
            torch.tensor(2.0),
        )

        masked_expected_preconditioned_grad_list = (
            torch.tensor([0, 0.5]),
            torch.eye(2) / math.sqrt(2.0),
            torch.tensor([[0, 0.5]]),
            torch.tensor(0.4),
        )

        self._verify_preconditioner_updates(
            preconditioner_list=self._instantiate_preconditioner_list(
                beta2=1.0,
                use_bias_correction=True,
                preconditioner_config=preconditioner_config,
            ),
            masked_grad_lists=[masked_grad_list1, masked_grad_list2],
            masked_expected_preconditioned_grad_list=masked_expected_preconditioned_grad_list,
        )<|MERGE_RESOLUTION|>--- conflicted
+++ resolved
@@ -353,7 +353,6 @@
         # Disable the abstract methods check from the interface so it is possible to instantiate BaseShampooPreconditionerList.
         BaseShampooPreconditionerList.__abstractmethods__ = frozenset()
 
-<<<<<<< HEAD
         with (
             mock.patch.object(
                 # Mock compress_list() to enable the instantiation of BaseShampooPreconditionerList.
@@ -362,31 +361,18 @@
                 return_value=(True,) * max(param.dim(), 1),
             ) as mock_compress_list,
             mock.patch.object(
+                BaseShampooPreconditionerList,
+                "_create_kronecker_factors_state",
+            ) as mock_create_kronecker_factor_state,
+            mock.patch.object(
                 # Mock _update_factor_matrices() otherwise the access of factor_matrices will throw errors.
                 BaseShampooPreconditionerList,
                 "_update_factor_matrices",
             ) as mock_update_factor_matrices,
         ):
-            # Test the abstract methods _create_preconditioned_dims_selector(), _create_kronecker_factors_state_for_block(), _create_kronecker_factors_list(), and _get_inverse_roots_from_override().
-            preconditioner_list = BaseShampooPreconditionerList(  # type: ignore
-=======
-        with mock.patch.object(
-            # Mock compress_list() to enable the instantiation of BaseShampooPreconditionerList.
-            shampoo_preconditioner_list,
-            "compress_list",
-            return_value=(True,) * max(param.dim(), 1),
-        ) as mock_compress_list, mock.patch.object(
-            BaseShampooPreconditionerList,
-            "_create_kronecker_factors_state",
-        ) as mock_create_kronecker_factor_state, mock.patch.object(
-            # Mock _update_factor_matrices() otherwise the access of factor_matrices will throw errors.
-            BaseShampooPreconditionerList,
-            "_update_factor_matrices",
-        ) as mock_update_factor_matrices:
             # Test the abstract methods _create_preconditioned_dims_selector() and _get_inverse_roots_from_override().
             preconditioner_list = methodcaller(
                 "__call__",
->>>>>>> 485fde36
                 block_list=(param,),
                 state={param: {}},
                 block_info_list=(
@@ -581,12 +567,15 @@
                 mock_amortized_computation.assert_called_once()
 
         def test_amortized_computation_internal_failure(self) -> None:
-            with mock.patch.object(
-                shampoo_preconditioner_list,
-                self._amortized_computation_properties.amortized_computation_function_name,
-                # Simulate the situation throws an exception (not nan and inf) to test the warning
-                side_effect=ZeroDivisionError,
-            ) as mock_amortized_computation, self.assertLogs(level="WARNING") as cm:
+            with (
+                mock.patch.object(
+                    shampoo_preconditioner_list,
+                    self._amortized_computation_properties.amortized_computation_function_name,
+                    # Simulate the situation throws an exception (not nan and inf) to test the warning
+                    side_effect=ZeroDivisionError,
+                ) as mock_amortized_computation,
+                self.assertLogs(level="WARNING") as cm,
+            ):
                 self._preconditioner_list.update_preconditioners(
                     masked_grad_list=(
                         torch.tensor([1.0, 0.0]),

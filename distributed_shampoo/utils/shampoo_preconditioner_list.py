--- conflicted
+++ resolved
@@ -27,10 +27,6 @@
 from matrix_functions import (
     check_diagonal,
     matrix_eigendecomposition,
-<<<<<<< HEAD
-    matrix_eigenvectors,
-=======
->>>>>>> 29019040
     matrix_inverse_root,
 )
 

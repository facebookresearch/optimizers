--- conflicted
+++ resolved
@@ -978,7 +978,6 @@
                         )
                     inv_factor_matrix.copy_(computed_inv_factor_matrix)
 
-<<<<<<< HEAD
                 # Only reuse previous inverse roots if tolerance is not exceeded.
                 self._raise_exception_if_failure_tolerance_exceeded(
                     success_tracker=success_tracker,
@@ -988,55 +987,6 @@
                     ),
                 )
 
-    @torch.compiler.disable
-    def compute_root_inverse_residuals(
-        self,
-    ) -> tuple[tuple[Tensor, ...], tuple[Tensor, ...]]:
-        root_inv_config = cast(
-            RootInvConfig,
-            self._preconditioner_config.amortized_computation_config,
-        )
-        relative_errors = []
-        relative_residuals = []
-
-        for kronecker_factors, root in zip(
-            self._masked_kronecker_factors_list,
-            self._masked_root_list,
-            strict=True,
-        ):
-            for factor_matrix, inv_factor_matrix in zip(
-                kronecker_factors.factor_matrices,
-                kronecker_factors.inv_factor_matrices,
-                strict=True,
-            ):
-                bias_corrected_factor_matrix = factor_matrix / self._bias_correction2
-                (
-                    relative_error,
-                    relative_residual,
-                ) = compute_matrix_root_inverse_residuals(
-                    A=bias_corrected_factor_matrix,
-                    X_hat=inv_factor_matrix,
-                    root=Fraction(
-                        root
-                        / getattr(
-                            root_inv_config,
-                            "exponent_multiplier",
-                            1,
-                        )
-                    ),
-                    epsilon=self._epsilon,
-                    root_inv_config=root_inv_config,
-                )
-                relative_errors.append(relative_error)
-                relative_residuals.append(relative_residual)
-
-        return (
-            tuple(relative_errors),
-            tuple(relative_residuals),
-        )
-
-=======
->>>>>>> f8ef0430
 
 class EigenvalueCorrectedShampooPreconditionerList(
     BaseShampooPreconditionerList[EigenvalueCorrectedShampooKroneckerFactorsList]

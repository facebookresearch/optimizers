"""
Copyright (c) Meta Platforms, Inc. and affiliates.
All rights reserved.

This source code is licensed under the BSD-style license found in the
LICENSE file in the root directory of this source tree.

"""

import logging
from abc import ABC, abstractmethod
from collections.abc import Callable, Hashable, Mapping
from dataclasses import asdict, dataclass
from fractions import Fraction
from functools import reduce

from itertools import chain
from operator import attrgetter
from typing import Any, cast, Generic, get_args, TypeVar

import torch
from distributed_shampoo.shampoo_types import (
    PreconditionerConfig,
    PreconditionerValueError,
)
from distributed_shampoo.utils.shampoo_block_info import BlockInfo
from distributed_shampoo.utils.shampoo_utils import compress_list, get_dtype_size
from matrix_functions import (
    matrix_eigendecomposition,
    matrix_inverse_root,
    stabilize_and_pow_eigenvalues,
)

from matrix_functions_types import (
    EigendecompositionConfig,
    QREigendecompositionConfig,
    RootInvConfig,
)
from optimizer_modules import OptimizerModule
from torch import Tensor
from torch.autograd import profiler


logger: logging.Logger = logging.getLogger(__name__)

ADAGRAD = "adagrad"
SHAMPOO = "shampoo"
INVERSE_EXPONENT_OVERRIDE = "inverse_exponent_override"


class PreconditionerList(ABC):
    """Preconditioner base class.

    Args:
        block_list (tuple[Tensor, ...]): List of (blocks of) parameters.

    """

    def __init__(
        self,
        block_list: tuple[Tensor, ...],
    ) -> None:
        super().__init__()
        self._numel_list: tuple[int, ...] = (0,) * len(block_list)
        self._dims_list: tuple[torch.Size, ...] = tuple(
            block.size() for block in block_list
        )
        self._num_bytes_list: tuple[int, ...] = (0,) * len(block_list)

    @abstractmethod
    def update_preconditioners(
        self,
        masked_grad_list: tuple[Tensor, ...],
        step: Tensor,
        perform_amortized_computation: bool,
    ) -> None: ...

    @abstractmethod
    def precondition(
        self, masked_grad_list: tuple[Tensor, ...]
    ) -> tuple[Tensor, ...]: ...

    @abstractmethod
    def compress_preconditioner_list(
        self, local_grad_selector: tuple[bool, ...]
    ) -> None: ...

    @property
    def numel_list(self) -> tuple[int, ...]:
        return self._numel_list

    @property
    def dims_list(self) -> tuple[torch.Size, ...]:
        return self._dims_list

    @property
    def num_bytes_list(self) -> tuple[int, ...]:
        return self._num_bytes_list

    def numel(self) -> int:
        return sum(self._numel_list)

    def num_bytes(self) -> int:
        return sum(self._num_bytes_list)


class SGDPreconditionerList(PreconditionerList):
    """SGD (identity) preconditioners for a list of parameters.

    Args:
        block_list (tuple[Tensor, ...]): List of (blocks of) parameters.

    """

    def __init__(
        self,
        block_list: tuple[Tensor, ...],
    ) -> None:
        super().__init__(block_list)

    def update_preconditioners(
        self,
        masked_grad_list: tuple[Tensor, ...],
        step: Tensor,
        perform_amortized_computation: bool = False,
    ) -> None:
        return

    def precondition(self, masked_grad_list: tuple[Tensor, ...]) -> tuple[Tensor, ...]:
        return masked_grad_list

    def compress_preconditioner_list(
        self, local_grad_selector: tuple[bool, ...]
    ) -> None:
        return


_SubStateValueType = TypeVar("_SubStateValueType")
_StateValueType = dict[Hashable, _SubStateValueType]


class AdagradPreconditionerList(PreconditionerList):
    """Adagrad / Adam / RMSprop preconditioners for a list of parameters.

    Operations are performed in-place with foreach operators.

    NOTE: Does not support sparse gradients at this time.

    To enable Adagrad, set beta2 = 1.0.
    To enable RMSprop, set beta2 = 0.999.
    To enable Adam, set beta2 = 0.999, use_bias_correction = True.

    Other variants can also be specified.

    Args:
        block_list (tuple[Tensor, ...]): List of (blocks of) parameters.
        state (Mapping[Tensor, _StateValueType]): Mapping containing optimizer state.
        block_info_list (tuple[BlockInfo, ...]): List containing corresponding BlockInfo for each block/parameter in block_list.
            Note that this should have the same length as block_list.
        beta2 (float): Exponential moving average factor for Adam/RMSprop second moment state. If beta2 = 1., will use
            unweighted sum. (Default: 1.0)
        epsilon (float): Epsilon term for regularizing preconditioner to ensure positive definiteness. (Default: 1e-10)
        use_bias_correction (bool): Flag for using bias correction. (Default: False)

    """

    def __init__(
        self,
        block_list: tuple[Tensor, ...],
        state: Mapping[Tensor, _StateValueType],
        block_info_list: tuple[BlockInfo, ...],
        beta2: float = 1.0,
        epsilon: float = 1e-10,
        use_bias_correction: bool = True,
    ) -> None:
        super().__init__(block_list)

        # Instantiate scalar hyperparameters.
        self._beta2 = beta2
        self._epsilon = epsilon
        self._use_bias_correction = use_bias_correction
        self._bias_correction2: Tensor = torch.tensor(1.0)

        # Instantiate (blocked) AdaGrad preconditioners and construct preconditioner list.
        # NOTE: We need to instantiate the AdaGrad preconditioner states within the optimizer's state dictionary,
        # and do not explicitly store them as AdagradPreconditionerList attributes here.
        # This is because the optimizer state is defined per-parameter, but AdagradPreconditionerList is defined
        # across each parameter group (which includes multiple parameters).
        preconditioner_list: list[Tensor] = []
        for block, block_info in zip(block_list, block_info_list, strict=True):
            param_index, block_index = block_info.composable_block_ids
            if block_index not in state[block_info.param]:
                state[block_info.param][block_index] = {}
            block_state = state[block_info.param][block_index]

            # Instantiate AdaGrad optimizer state for this block.
            preconditioner_index = str(param_index) + "." + str(block_index)
            block_state[ADAGRAD] = block_info.allocate_zeros_tensor(
                size=block.size(),
                dtype=block.dtype,
                device=block.device,
            )
            preconditioner_list.append(block_info.get_tensor(block_state[ADAGRAD]))

            logger.info(
                f"Instantiated Adagrad Preconditioner {preconditioner_index} ({block_state[ADAGRAD].shape} with dtype {block_state[ADAGRAD].dtype}) "
                f"for Parameter {param_index} ({block_info.param.shape}), Block {block_index} ({block.shape})."
            )

        # Masked lists are the list of active preconditioners or values after filtering out gradients with None.
        self._local_preconditioner_list: tuple[Tensor, ...] = tuple(preconditioner_list)
        self._masked_preconditioner_list: tuple[Tensor, ...] = (
            self._local_preconditioner_list
        )

        # Construct lists of numels and bytes for logging purposes.
        self._numel_list: tuple[int, ...] = tuple(
            preconditioner.numel() for preconditioner in self._local_preconditioner_list
        )
        self._num_bytes_list: tuple[int, ...] = tuple(
            preconditioner.numel() * preconditioner.element_size()
            for preconditioner in self._local_preconditioner_list
        )

    def update_preconditioners(
        self,
        masked_grad_list: tuple[Tensor, ...],
        step: Tensor,
        perform_amortized_computation: bool = False,
    ) -> None:
        with profiler.record_function(
            f"## {self.__class__.__name__}:{self.update_preconditioners.__name__} ##"
        ):
            if self._beta2 == 1.0:
                torch._foreach_addcmul_(
                    self._masked_preconditioner_list,
                    masked_grad_list,
                    masked_grad_list,
                    value=1.0,
                )
            else:
                torch._foreach_mul_(self._masked_preconditioner_list, self._beta2)
                torch._foreach_addcmul_(
                    self._masked_preconditioner_list,
                    masked_grad_list,
                    masked_grad_list,
                    value=1 - self._beta2,
                )

            # Update bias correction term based on step list.
            if self._use_bias_correction and self._beta2 < 1.0:
                self._bias_correction2 = torch.tensor(1.0) - self._beta2**step

    def precondition(self, masked_grad_list: tuple[Tensor, ...]) -> tuple[Tensor, ...]:
        """
        Preconditions the gradient list using the AdaGrad preconditioner.

        Args:
            masked_grad_list (tuple[Tensor, ...]): A tuple of gradients with None values removed.

        Returns:
            preconditioned_grads (tuple[Tensor, ...]): A list of preconditioned gradients.
        """
        with profiler.record_function(
            f"## {self.__class__.__name__}:{self.precondition.__name__} ##"
        ):
            masked_bias_corrected_preconditioner_list = torch._foreach_div(
                self._masked_preconditioner_list,
                self._bias_correction2,
            )
            torch._foreach_sqrt_(masked_bias_corrected_preconditioner_list)
            torch._foreach_add_(
                masked_bias_corrected_preconditioner_list, self._epsilon
            )
            return torch._foreach_div(
                masked_grad_list, masked_bias_corrected_preconditioner_list
            )

    def compress_preconditioner_list(
        self, local_grad_selector: tuple[bool, ...]
    ) -> None:
        with profiler.record_function(
            f"## {self.__class__.__name__}:{self.compress_preconditioner_list.__name__} ##"
        ):
            self._masked_preconditioner_list = compress_list(
                self._local_preconditioner_list, local_grad_selector
            )


@dataclass
class BaseShampooKroneckerFactorsState(OptimizerModule):
    """Base class for Shampoo Kronecker factors (wrapped).

    Attributes:
        factor_matrices (tuple[Tensor, ...]): A tuple of tensors representing the factor matrices.
        factor_matrix_indices (tuple[str, ...]): A tuple of strings representing the indices of the factor matrices.
    """

    factor_matrices: tuple[Tensor, ...]
    factor_matrix_indices: tuple[str, ...]

    @classmethod
    def from_block(cls, **kwargs: Any) -> "BaseShampooKroneckerFactorsState":
        """
        Creates a BaseShampooKroneckerFactorsState object for a given block.

        Args:
            block_info (BlockInfo): Information about the block, including methods to allocate tensors.
            factor_matrix_dtype (torch.dtype): Data type for the factor matrices.
            preconditioned_dims (tuple[int, ...]): Dimensions for which the factor matrices are preconditioned.

        Returns:
            kronecker_factors_state (BaseShampooKroneckerFactorsState): An instance of BaseShampooKroneckerFactorsState with initialized factor matrices and indices.
        """
        block_info: BlockInfo = kwargs["block_info"]
        factor_matrix_dtype: torch.dtype = kwargs["factor_matrix_dtype"]
        preconditioned_dims: tuple[int, ...] = kwargs["preconditioned_dims"]

        return cls(
            factor_matrices=tuple(
                block_info.allocate_zeros_tensor(
                    size=(dim, dim),
                    dtype=factor_matrix_dtype,
                    device=block_info.param.device,
                )
                for dim in preconditioned_dims
            ),
            factor_matrix_indices=tuple(
                ".".join((*map(str, block_info.composable_block_ids), str(k)))
                for k in range(len(preconditioned_dims))
            ),
        )

    def __post_init__(self) -> None:
        super().__init__()  # Add this because the synthesized __init__() does not call super().__init__().
        assert len(self.factor_matrices) == len(self.factor_matrix_indices)


@dataclass
class BaseShampooKroneckerFactorsUnwrapped:
    """Base class for Shampoo Kronecker factors (unwrapped).

    Attributes:
        factor_matrices (tuple[Tensor, ...]): A tuple of tensors representing the factor matrices.
        factor_matrix_indices (tuple[str, ...]): A tuple of strings representing the indices of the factor matrices.
    """

    factor_matrices: tuple[Tensor, ...]
    factor_matrix_indices: tuple[str, ...]

    def __post_init__(self) -> None:
        assert len(self.factor_matrices) == len(self.factor_matrix_indices)


@dataclass(kw_only=True)
class RootInvShampooKroneckerFactorsState(BaseShampooKroneckerFactorsState):
    """Shampoo Kronecker factors (wrapped) for storing in the optimizer state.

    Attributes:
        inv_factor_matrices (tuple[Tensor, ...]): A tuple of tensors representing the inverse of the factor matrices.
        factor_matrices (tuple[Tensor, ...]): A tuple of tensors representing the factor matrices.
        factor_matrix_indices (tuple[str, ...]): A tuple of strings representing the indices of the factor matrices.
    """

    inv_factor_matrices: tuple[Tensor, ...]

    @classmethod
    def from_block(cls, **kwargs: Any) -> "RootInvShampooKroneckerFactorsState":
        """
        Creates a RootInvShampooKroneckerFactorsState object for a given block.

        Args:
            block_info (BlockInfo): Information about the block, including methods to allocate tensors.
            factor_matrix_dtype (torch.dtype): Data type for the factor matrices.
            preconditioned_dims (tuple[int, ...]): Dimensions for which the factor matrices are preconditioned.
            block_dtype (torch.dtype): Data type for the block.

        Returns:
            kronecker_factors_state (RootInvShampooKroneckerFactorsState): An instance of RootInvShampooKroneckerFactorsState with initialized inverse factor matrices.
        """
        block_info: BlockInfo = kwargs["block_info"]
        factor_matrix_dtype: torch.dtype = kwargs["factor_matrix_dtype"]
        preconditioned_dims: tuple[int, ...] = kwargs["preconditioned_dims"]
        block_dtype: torch.dtype = kwargs["block_dtype"]

        return cls(
            **asdict(
                BaseShampooKroneckerFactorsState.from_block(
                    block_info=block_info,
                    factor_matrix_dtype=factor_matrix_dtype,
                    preconditioned_dims=preconditioned_dims,
                )
            ),
            # Initialize inv_factor_matrices as identity matrices.
            inv_factor_matrices=tuple(
                block_info.allocate_eye_tensor(
                    n=dim,
                    dtype=block_dtype,
                    device=block_info.param.device,
                )
                for dim in preconditioned_dims
            ),
        )

    def __post_init__(self) -> None:
        super().__post_init__()
        assert len(self.factor_matrices) == len(self.inv_factor_matrices)


@dataclass(kw_only=True)
class RootInvShampooKroneckerFactorsUnwrapped(BaseShampooKroneckerFactorsUnwrapped):
    """Shampoo Kronecker factors (unwrapped) for operations during optimizer computation.

    Attributes:
        inv_factor_matrices (tuple[Tensor, ...]): A tuple of tensors representing the inverse of the factor matrices.
        factor_matrices (tuple[Tensor, ...]): A tuple of tensors representing the factor matrices.
        factor_matrix_indices (tuple[str, ...]): A tuple of strings representing the indices of the factor matrices.
    """

    inv_factor_matrices: tuple[Tensor, ...]

    @classmethod
    def from_kronecker_factors_state(
        cls,
        unwrapped_tensor_getter: Callable[[Tensor], Tensor],
        kronecker_factors_state: BaseShampooKroneckerFactorsState,
    ) -> "RootInvShampooKroneckerFactorsUnwrapped":
        """
        Constructs a RootInvShampooKroneckerFactorsUnwrapped object from the given Kronecker factors state.

        Args:
            unwrapped_tensor_getter (Callable[[Tensor], Tensor]): A function to unwrap tensors.
            kronecker_factors_state (BaseShampooKroneckerFactorsState): The state containing factor matrices and their indices.

        Returns:
            kronecker_factors_unwrapped (RootInvShampooKroneckerFactorsUnwrapped): An instance of RootInvShampooKroneckerFactorsUnwrapped.
        """
        assert isinstance(kronecker_factors_state, RootInvShampooKroneckerFactorsState)
        return cls(
            factor_matrices=tuple(
                map(unwrapped_tensor_getter, kronecker_factors_state.factor_matrices)
            ),
            inv_factor_matrices=tuple(
                map(
                    unwrapped_tensor_getter,
                    kronecker_factors_state.inv_factor_matrices,
                )
            ),
            factor_matrix_indices=kronecker_factors_state.factor_matrix_indices,
        )

    def __post_init__(self) -> None:
        super().__post_init__()
        assert len(self.factor_matrices) == len(self.inv_factor_matrices)


@dataclass(kw_only=True)
class EigendecomposedShampooKroneckerFactorsState(BaseShampooKroneckerFactorsState):
    """Eigendecomposed Shampoo Kronecker factors (wrapped) for storing in the optimizer state.

    Attributes:
        factor_matrices_eigenvectors (tuple[Tensor, ...]): A tuple of tensors representing the eigenvectors of the factor matrices.
        factor_matrices_eigenvalues (tuple[Tensor, ...]): A tuple of tensors representing the eigenvalues of the factor matrices.
        factor_matrices (tuple[Tensor, ...]): A tuple of tensors representing the factor matrices.
        factor_matrix_indices (tuple[str, ...]): A tuple of strings representing the indices of the factor matrices.
    """

    factor_matrices_eigenvectors: tuple[Tensor, ...]
    factor_matrices_eigenvalues: tuple[Tensor, ...]

    @classmethod
    def from_block(cls, **kwargs: Any) -> "EigendecomposedShampooKroneckerFactorsState":
        """
        Creates an EigendecomposedShampooKroneckerFactorsState object for a given block.

        Args:
            block_info (BlockInfo): Information about the block, including methods to allocate tensors.
            factor_matrix_dtype (torch.dtype): Data type for the factor matrices.
            preconditioned_dims (tuple[int, ...]): Dimensions for which the factor matrices are preconditioned.
            block_dtype (torch.dtype): Data type for the block.

        Returns:
            kronecker_factors_state (EigendecomposedShampooKroneckerFactorsState): An instance of EigendecomposedShampooKroneckerFactorsState.
        """
        block_info: BlockInfo = kwargs["block_info"]
        factor_matrix_dtype: torch.dtype = kwargs["factor_matrix_dtype"]
        preconditioned_dims: tuple[int, ...] = kwargs["preconditioned_dims"]
        block_dtype: torch.dtype = kwargs["block_dtype"]

        return cls(
            **asdict(
                BaseShampooKroneckerFactorsState.from_block(
                    block_info=block_info,
                    factor_matrix_dtype=factor_matrix_dtype,
                    preconditioned_dims=preconditioned_dims,
                )
            ),
            # Initialize factor_matrices_eigenvectors as identity matrices.
            factor_matrices_eigenvectors=tuple(
                block_info.allocate_eye_tensor(
                    n=dim,
                    dtype=block_dtype,
                    device=block_info.param.device,
                )
                for dim in preconditioned_dims
            ),
            # Initialize factor_matrices_eigenvalues all ones.
            factor_matrices_eigenvalues=tuple(
                block_info.allocate_ones_tensor(
                    size=(dim,),
                    dtype=block_dtype,
                    device=block_info.param.device,
                )
                for dim in preconditioned_dims
            ),
        )

    def __post_init__(self) -> None:
        super().__post_init__()
        assert (
            len(self.factor_matrices)
            == len(self.factor_matrices_eigenvectors)
            == len(self.factor_matrices_eigenvalues)
        )


@dataclass(kw_only=True)
class EigendecomposedShampooKroneckerFactorsUnwrapped(
    BaseShampooKroneckerFactorsUnwrapped
):
    """Eigendecomposed Shampoo Kronecker factors (unwrapped) for operations during optimizer computation.

    Attributes:
        factor_matrices_eigenvectors (tuple[Tensor, ...]): A tuple of tensors representing the eigenvectors of the factor matrices.
        factor_matrices_eigenvalues (tuple[Tensor, ...]): A tuple of tensors representing the eigenvalues of the factor matrices.
        factor_matrices (tuple[Tensor, ...]): A tuple of tensors representing the factor matrices.
        factor_matrix_indices (tuple[str, ...]): A tuple of strings representing the indices of the factor matrices.
    """

    factor_matrices_eigenvectors: tuple[Tensor, ...]
    factor_matrices_eigenvalues: tuple[Tensor, ...]

    @classmethod
    def from_kronecker_factors_state(
        cls,
        unwrapped_tensor_getter: Callable[[Tensor], Tensor],
        kronecker_factors_state: BaseShampooKroneckerFactorsState,
    ) -> "EigendecomposedShampooKroneckerFactorsUnwrapped":
        """
        Constructs an EigendecomposedShampooKroneckerFactorsUnwrapped object from the given Kronecker factors state.

        Args:
            unwrapped_tensor_getter (Callable[[Tensor], Tensor]): A function to unwrap tensors.
            kronecker_factors_state (BaseShampooKroneckerFactorsState): The state containing factor matrices and their indices.

        Returns:
            kronecker_factors_unwrapped (EigendecomposedShampooKroneckerFactorsUnwrapped): An instance of EigendecomposedShampooKroneckerFactorsUnwrapped.
        """
        assert isinstance(
            kronecker_factors_state, EigendecomposedShampooKroneckerFactorsState
        )
        return cls(
            factor_matrices=tuple(
                map(unwrapped_tensor_getter, kronecker_factors_state.factor_matrices)
            ),
            factor_matrices_eigenvectors=tuple(
                map(
                    unwrapped_tensor_getter,
                    kronecker_factors_state.factor_matrices_eigenvectors,
                )
            ),
            factor_matrices_eigenvalues=tuple(
                map(
                    unwrapped_tensor_getter,
                    kronecker_factors_state.factor_matrices_eigenvalues,
                )
            ),
            factor_matrix_indices=kronecker_factors_state.factor_matrix_indices,
        )

    def __post_init__(self) -> None:
        super().__post_init__()
        assert (
            len(self.factor_matrices)
            == len(self.factor_matrices_eigenvectors)
            == len(self.factor_matrices_eigenvalues)
        )


@dataclass(kw_only=True)
class EigenvalueCorrectedShampooKroneckerFactorsState(BaseShampooKroneckerFactorsState):
    """Eigenvalue-corrected Shampoo Kronecker factors (wrapped) for storing in the optimizer state.

    Attributes:
        factor_matrices_eigenvectors (tuple[Tensor, ...]): A tuple of tensors representing the eigenvectors of the factor matrices.
        corrected_eigenvalues (Tensor): A tensor representing the corrected eigenvalues.
        factor_matrices (tuple[Tensor, ...]): A tuple of tensors representing the factor matrices.
        factor_matrix_indices (tuple[str, ...]): A tuple of strings representing the indices of the factor matrices.
    """

    factor_matrices_eigenvectors: tuple[Tensor, ...]
    corrected_eigenvalues: Tensor

    @classmethod
    def from_block(
        cls, **kwargs: Any
    ) -> "EigenvalueCorrectedShampooKroneckerFactorsState":
        """
        Creates an EigenvalueCorrectedShampooKroneckerFactorsState object for a given block.

        Args:
            block_info (BlockInfo): Information about the block, including methods to allocate tensors.
            factor_matrix_dtype (torch.dtype): Data type for the factor matrices.
            preconditioned_dims (tuple[int, ...]): Dimensions for which the factor matrices are preconditioned.
            block_dtype (torch.dtype): Data type for the block.
            dims (tuple[int, ...]): Dimensions of the block.

        Returns:
            kronecker_factors_state (EigenvalueCorrectedShampooKroneckerFactorsState): An instance of EigenvalueCorrectedShampooKroneckerFactorsState.
        """
        block_info: BlockInfo = kwargs["block_info"]
        factor_matrix_dtype: torch.dtype = kwargs["factor_matrix_dtype"]
        preconditioned_dims: tuple[int, ...] = kwargs["preconditioned_dims"]
        block_dtype: torch.dtype = kwargs["block_dtype"]
        dims: tuple[int, ...] = kwargs["dims"]

        return EigenvalueCorrectedShampooKroneckerFactorsState(
            **asdict(
                BaseShampooKroneckerFactorsState.from_block(
                    block_info=block_info,
                    factor_matrix_dtype=factor_matrix_dtype,
                    preconditioned_dims=preconditioned_dims,
                )
            ),
            # Initialize factor_matrices_eigenvectors as identity matrices.
            factor_matrices_eigenvectors=tuple(
                block_info.allocate_eye_tensor(
                    n=dim,
                    dtype=block_dtype,
                    device=block_info.param.device,
                )
                for dim in preconditioned_dims
            ),
            corrected_eigenvalues=block_info.allocate_zeros_tensor(
                # Note that the corrected eigenvalues are not affected by the preconditioned_dims.
                size=tuple(dims),
                dtype=block_dtype,
                device=block_info.param.device,
            ),
        )

    def __post_init__(self) -> None:
        super().__post_init__()
        assert len(self.factor_matrices) == len(self.factor_matrices_eigenvectors)


@dataclass(kw_only=True)
class EigenvalueCorrectedShampooKroneckerFactorsUnwrapped(
    BaseShampooKroneckerFactorsUnwrapped
):
    """Eigenvalue-corrected Shampoo Kronecker factors (unwrapped) for operations during optimizer computation.

    Attributes:
        factor_matrices_eigenvectors (tuple[Tensor, ...]): A tuple of tensors representing the eigenvectors of the factor matrices.
        corrected_eigenvalues (Tensor): A tensor representing the corrected eigenvalues.
        factor_matrices (tuple[Tensor, ...]): A tuple of tensors representing the factor matrices.
        factor_matrix_indices (tuple[str, ...]): A tuple of strings representing the indices of the factor matrices.
    """

    factor_matrices_eigenvectors: tuple[Tensor, ...]
    corrected_eigenvalues: Tensor

    @classmethod
    def from_kronecker_factors_state(
        cls,
        unwrapped_tensor_getter: Callable[[Tensor], Tensor],
        kronecker_factors_state: BaseShampooKroneckerFactorsState,
    ) -> "EigenvalueCorrectedShampooKroneckerFactorsUnwrapped":
        """
        Constructs an EigenvalueCorrectedShampooKroneckerFactorsUnwrapped object from the given Kronecker factors state.

        Args:
            unwrapped_tensor_getter (Callable[[Tensor], Tensor]): A function to unwrap tensors.
            kronecker_factors_state (BaseShampooKroneckerFactorsState): The state containing factor matrices and their indices.

        Returns:
            kronecker_factors_unwrapped (EigenvalueCorrectedShampooKroneckerFactorsUnwrapped): An instance of EigenvalueCorrectedShampooKroneckerFactorsUnwrapped.
        """
        assert isinstance(
            kronecker_factors_state, EigenvalueCorrectedShampooKroneckerFactorsState
        )
        return cls(
            factor_matrices=tuple(
                map(unwrapped_tensor_getter, kronecker_factors_state.factor_matrices)
            ),
            factor_matrices_eigenvectors=tuple(
                map(
                    unwrapped_tensor_getter,
                    kronecker_factors_state.factor_matrices_eigenvectors,
                )
            ),
            corrected_eigenvalues=unwrapped_tensor_getter(
                kronecker_factors_state.corrected_eigenvalues
            ),
            factor_matrix_indices=kronecker_factors_state.factor_matrix_indices,
        )

    def __post_init__(self) -> None:
        super().__post_init__()
        assert len(self.factor_matrices) == len(self.factor_matrices_eigenvectors)


_ShampooKroneckerFactorsStateType = TypeVar(
    "_ShampooKroneckerFactorsStateType",
    RootInvShampooKroneckerFactorsState,
    EigendecomposedShampooKroneckerFactorsState,
    EigenvalueCorrectedShampooKroneckerFactorsState,
)
_ShampooKroneckerFactorsUnwrappedType = TypeVar(
    "_ShampooKroneckerFactorsUnwrappedType",
    RootInvShampooKroneckerFactorsUnwrapped,
    EigendecomposedShampooKroneckerFactorsUnwrapped,
    EigenvalueCorrectedShampooKroneckerFactorsUnwrapped,
)


class BaseShampooPreconditionerList(
    PreconditionerList,
    Generic[_ShampooKroneckerFactorsStateType, _ShampooKroneckerFactorsUnwrappedType],
):
    """Base class for Shampoo preconditioners.

    NOTE: Does not support sparse gradients at this time.

    Args:
        block_list (tuple[Tensor, ...]): List of (blocks of) parameters.
        state (Mapping[Tensor, _StateValueType]): Mapping containing optimizer state.
        block_info_list (tuple[BlockInfo, ...]): List containing corresponding BlockInfo for each block/parameter in block_list.
            Note that this should have the same length as block_list.
        preconditioner_config (PreconditionerConfig): Configuration for preconditioner computation.
        beta2 (float): Exponential moving average factor for Shampoo factor matrices. If beta2 = 1., will use unweighted sum.
            (Default: 1.0)
        epsilon (float): Epsilon term for regularizing preconditioner to ensure positive definiteness. (Default: 1e-12)
        use_bias_correction (bool): Flag for using bias correction. (Default: True)
        factor_matrix_dtype (torch.dtype): Data type for accumulating and computing root inverse of preconditioners. (Default: torch.float)

    """

    def __init__(
        self,
        block_list: tuple[Tensor, ...],
        state: Mapping[Tensor, _StateValueType],
        block_info_list: tuple[BlockInfo, ...],
        preconditioner_config: PreconditionerConfig,
        beta2: float = 1.0,
        epsilon: float = 1e-12,
        use_bias_correction: bool = True,
        factor_matrix_dtype: torch.dtype = torch.float,
    ) -> None:
        super().__init__(block_list)

        # Initialize parameters.
        self._preconditioner_config = preconditioner_config
        self._beta2 = beta2
        self._epsilon = epsilon
        self._factor_matrix_dtype = factor_matrix_dtype
        self._use_bias_correction = use_bias_correction
        self._bias_correction2: Tensor = torch.tensor(1.0)

        preconditioned_dims_selector_list: tuple[tuple[bool, ...], ...] = tuple(
            self._create_preconditioned_dims_selector(dims)
            # Traverse through each block's dims.
            for dims in self._dims_list
        )
        preconditioned_dims_list: tuple[tuple[int, ...], ...] = tuple(
            compress_list(dims, preconditioned_dims_selector)
            for dims, preconditioned_dims_selector in zip(
                self._dims_list, preconditioned_dims_selector_list, strict=True
            )
        )

        # Create the Kronecker factors.
        kronecker_factors_unwrapped: list[_ShampooKroneckerFactorsUnwrappedType] = (
            self._create_kronecker_factors_state(
                block_list=block_list,
                state=state,
                block_info_list=block_info_list,
                preconditioned_dims_list=preconditioned_dims_list,
            )
        )

        # Initialize state lists.
        self._initialize_state_lists(
            block_list=block_list,
            kronecker_factors_unwrapped=kronecker_factors_unwrapped,
            preconditioned_dims_list=preconditioned_dims_list,
            preconditioned_dims_selector_list=preconditioned_dims_selector_list,
        )

    @abstractmethod
    def _create_preconditioned_dims_selector(
        self, dims: torch.Size
    ) -> tuple[bool, ...]:
        """
        Creates a preconditioned dimensions selectors for a block.

        Args:
            dims (torch.Size): The dimensions of the block.

        Returns:
            preconditioned_dims_selector (tuple[bool, ...]): A preconditioned dimensions selectors for a block.
        """
        ...

    def _create_kronecker_factors_state(
        self,
        block_list: tuple[Tensor, ...],
        state: Mapping[Tensor, _StateValueType],
        block_info_list: tuple[BlockInfo, ...],
        preconditioned_dims_list: tuple[tuple[int, ...], ...],
    ) -> list[_ShampooKroneckerFactorsUnwrappedType]:
        # Instantiate (blocked) Kronecker factors and construct list of Kronecker factors.
        # NOTE: We need to instantiate the Kronecker factor states within the optimizer's state dictionary,
        # and do not explicitly store them as RootInvShampooPreconditionerList attributes here.
        # This is because the optimizer state is defined per-parameter, but RootInvShampooPreconditionerList is defined
        # across each parameter group (which includes multiple parameters).
        kronecker_factors_unwrapped = []
        for block, block_info, dims, preconditioned_dims in zip(
            block_list,
            block_info_list,
            self._dims_list,
            preconditioned_dims_list,
            strict=True,
        ):
            param_index, block_index = block_info.composable_block_ids
            if block_index not in state[block_info.param]:
                state[block_info.param][block_index] = {}
            block_state = state[block_info.param][block_index]
            # NOTE: Use types.get_original_bases() instead of self.__orig_bases__ when downstream applications are Python 3.12+ available
            kronecker_factors_state_type, kronecker_factors_state_unwrapped_type = (
                get_args(attrgetter("__orig_bases__")(self)[0])
            )
            block_state[SHAMPOO] = kronecker_factors_state_type.from_block(
                block_info=block_info,
                factor_matrix_dtype=self._factor_matrix_dtype,
                preconditioned_dims=preconditioned_dims,
                block_dtype=block.dtype,
                dims=dims,
            )
            kronecker_factors_unwrapped.append(
                kronecker_factors_state_unwrapped_type.from_kronecker_factors_state(
                    kronecker_factors_state=block_state[SHAMPOO],
                    unwrapped_tensor_getter=block_info.get_tensor,
                )
            )

            logger.info(
                f"Instantiated Shampoo Preconditioner {str(param_index) + '.' + str(block_index)} for Parameter {param_index} ({block_info.param.shape}), Block {block_index} ({block.shape})."
            )

        return kronecker_factors_unwrapped

    @abstractmethod
    def _get_inverse_roots_from_override(
        self, preconditioned_dims_selector: tuple[bool, ...]
    ) -> tuple[float, ...]:
        """
        Retrieves the inverse roots from the override parameter for a block.

        For a block, we compute the inverse root from the inverse exponent override parameter according to its order.
        If the order is not present in the inverse exponent override parameter, the default value is used for the inverse exponent override.
        The inverse root is then computed as 1 / inverse exponent override.

        Args:
            preconditioned_dims_selector (tuple[bool, ...]): A selector indicating which dimensions are preconditioned for a block.

        Returns:
            inverse_roots (tuple[float, ...]): Inverse roots for each preconditioner of a block.
        """
        ...

    @abstractmethod
    def _amortized_computation(self) -> None:
        """
        Computes the amortized computation needed for each Shampoo preconditioner implementation.
        This amortized computation is computation heavy work that cannot be done for each step.
        """
        ...

    @staticmethod
    def _check_factor_matrix_for_nan_and_inf(
        factor_matrix: Tensor,
        factor_matrix_index: str,
    ) -> None:
        # Check for nan or inf values.
        if not torch.isfinite(factor_matrix).all():
            raise PreconditionerValueError(
                f"Encountered nan/inf values in factor matrix {factor_matrix_index}! "
                f"To mitigate, check if nan inputs are being passed into the network or nan gradients are being passed to the optimizer. "
                f"Otherwise, in some cases, this may be due to divergence of the algorithm. To mitigate, try decreasing the learning rate or increasing grafting epsilon. "
                f"For debugging purposes, factor_matrix {factor_matrix_index}: "
                f"{torch.min(factor_matrix)=}, {torch.max(factor_matrix)=}, "
                f"{factor_matrix.isinf().any()=}, {factor_matrix.isnan().any()=}."
            )

    def _raise_exception_if_failure_tolerance_exceeded(
        self,
        success_tracker: bool,
        preconditioner_index: int,
        exception: Exception,
    ) -> None:
        """Raises an exception if the number of failed amortized computations exceeds the tolerance.

        Resets the counter at the given index when all amortized computations are successful.

        Args:
            success_tracker (bool): A boolean indicating whether the amortized computation was successful.
            preconditioner_index (int): The index of the preconditioner.
            exception (Exception): The exception to raise.

        Raises:
            exception (Exception): The exception to raise.

        """
        if success_tracker:
            # Reset counter for failed amortized computations.
            self._masked_failed_amortized_computation_counter_list[
                preconditioner_index
            ] = 0
        else:
            # Increment counter for failed amortized computations.
            self._masked_failed_amortized_computation_counter_list[
                preconditioner_index
            ] += 1
            # Raise the exception if the tolerance at the given index is exceeded.
            failure_counter = self._masked_failed_amortized_computation_counter_list[
                preconditioner_index
            ]
            tolerance = (
                self._preconditioner_config.num_tolerated_failed_amortized_computations
            )
            if failure_counter > tolerance:
                raise exception

    def update_preconditioners(
        self,
        masked_grad_list: tuple[Tensor, ...],
        step: Tensor,
        perform_amortized_computation: bool,
    ) -> None:
        """
        Updates the preconditioners.

        Args:
            masked_grad_list (tuple[Tensor, ...]): A list of gradients with their corresponding masks.
            step (Tensor): The current step.
            perform_amortized_computation (bool): Whether to perform an amortized computation.

        Returns:
            None
        """
        with profiler.record_function(
            f"## {self.__class__.__name__}:{self.update_preconditioners.__name__} ##"
        ):
            # Update the Kronecker factor matrices.
            self._update_factor_matrices(masked_grad_list=masked_grad_list)

            # Update bias correction term based on step.
            if self._use_bias_correction and self._beta2 < 1.0:
                self._bias_correction2 = torch.tensor(1.0) - self._beta2**step

            # In Shampoo, this is equivalent to computing the inverse factor matrix.
            # In eigenvalue-corrected Shampoo, this is equivalent to computing the eigenvectors of the factor matrix.
            if perform_amortized_computation:
                self._amortized_computation()

    def _initialize_state_lists(
        self,
        block_list: tuple[Tensor, ...],
        kronecker_factors_unwrapped: list[_ShampooKroneckerFactorsUnwrappedType],
        preconditioned_dims_list: tuple[tuple[int, ...], ...],
        preconditioned_dims_selector_list: tuple[tuple[bool, ...], ...],
    ) -> None:
        # Initialize local lists.
        self._local_kronecker_factors_unwrapped: tuple[
            _ShampooKroneckerFactorsUnwrappedType,
            ...,
        ] = tuple(kronecker_factors_unwrapped)
        self._local_order_list: tuple[int, ...] = tuple(
            block.dim() for block in block_list
        )
        self._local_roots_list: tuple[tuple[float, ...], ...] = tuple(
            self._get_inverse_roots_from_override(preconditioned_dims_selector)
            # Traverse through each block's preconditioned_dims_selector_list.
            for preconditioned_dims_selector in preconditioned_dims_selector_list
        )
        self._local_failed_amortized_computation_counter_list: list[int] = [0] * len(
            self._local_kronecker_factors_unwrapped
        )
        self._local_preconditioned_dims_selector_list: tuple[tuple[bool, ...], ...] = (
            preconditioned_dims_selector_list
        )

        # Masked lists are the list of active preconditioners or values after filtering out gradients with None.
        self._masked_order_list: tuple[int, ...] = self._local_order_list
        self._masked_roots_list: tuple[tuple[float, ...], ...] = self._local_roots_list
        self._masked_failed_amortized_computation_counter_list: list[int] = (
            self._local_failed_amortized_computation_counter_list
        )
        self._masked_kronecker_factors_unwrapped: tuple[
            _ShampooKroneckerFactorsUnwrappedType,
            ...,
        ] = self._local_kronecker_factors_unwrapped
        self._masked_preconditioned_dims_selector_list: tuple[tuple[bool, ...], ...] = (
            self._local_preconditioned_dims_selector_list
        )

        # Construct lists of bytes and numels for logging purposes.
        # NOTE: These lists are constructed across all blocked parameters.
        self._numel_list: tuple[int, ...] = tuple(
            sum(2 * dim**2 for dim in preconditioned_dims)
            for preconditioned_dims in preconditioned_dims_list
        )
        self._num_bytes_list: tuple[int, ...] = tuple(
            numel
            * (get_dtype_size(self._factor_matrix_dtype) + get_dtype_size(block.dtype))
            // 2
            for numel, block in zip(self._numel_list, block_list, strict=True)
        )

    def compress_preconditioner_list(
        self, local_grad_selector: tuple[bool, ...]
    ) -> None:
        with profiler.record_function(
            f"## {self.__class__.__name__}:{self.compress_preconditioner_list.__name__} ##"
        ):
            self._masked_order_list = compress_list(
                self._local_order_list, local_grad_selector
            )
            self._masked_roots_list = compress_list(
                self._local_roots_list, local_grad_selector
            )
            self._masked_failed_amortized_computation_counter_list = list(
                compress_list(
                    self._local_failed_amortized_computation_counter_list,
                    local_grad_selector,
                )
            )
            self._masked_kronecker_factors_unwrapped = compress_list(
                self._local_kronecker_factors_unwrapped, local_grad_selector
            )
            self._masked_preconditioned_dims_selector_list = compress_list(
                self._local_preconditioned_dims_selector_list, local_grad_selector
            )

    def _update_factor_matrices(self, masked_grad_list: tuple[Tensor, ...]) -> None:
        with profiler.record_function(
            f"## {self.__class__.__name__}:{self._update_factor_matrices.__name__} ##"
        ):
            # NOTE: Unlike AdagradPreconditionerList, we will loop through each gradient individually.
            # We apply foreach operators onto the list of Kronecker factor matrices (as opposed to the
            # full list of gradients/optimizer states).
            for grad, order, preconditioned_dims_selector, kronecker_factors in zip(
                masked_grad_list,
                self._masked_order_list,
                self._masked_preconditioned_dims_selector_list,
                self._masked_kronecker_factors_unwrapped,
                strict=True,
            ):
                # Because of preconditioned_dims_selector, we may have no factor matrices to update.
                if not kronecker_factors.factor_matrices:
                    continue

                # Construct outer product list for updating Kronecker factors.
                outer_product_list = tuple(
                    torch.tensordot(
                        grad,
                        grad,
                        # Contracts across all dimensions except for k.
                        dims=[[*chain(range(k), range(k + 1, order))]] * 2,  # type: ignore[has-type]
                    )
                    for k in compress_list(range(order), preconditioned_dims_selector)
                )

                # Scale Kronecker factors as a list if beta2 is not 1.0
                if self._beta2 != 1.0:
                    alpha = 1 - self._beta2
                    # Update Kronecker factors.
                    torch._foreach_mul_(kronecker_factors.factor_matrices, self._beta2)
                    torch._foreach_add_(
                        kronecker_factors.factor_matrices,
                        outer_product_list,
                        alpha=alpha,
                    )
                else:
                    # Update Kronecker factors without scaling.
                    torch._foreach_add_(
                        kronecker_factors.factor_matrices, outer_product_list, alpha=1.0
                    )

    @staticmethod
    def _precondition_grad(
        grad: Tensor,
        preconditioned_dims_selector: tuple[bool, ...],
        preconditioner_list: tuple[Tensor, ...],
        dims: tuple[list[int], list[int]] = ([0], [0]),
    ) -> Tensor:
        # TODO: Need to refactor this function to be more efficient. Ideally eliminate those branches.
        # Might consider einsum?
        assert (
            sum(preconditioned_dims_selector) == len(preconditioner_list)
        ), f"The number of dimensions to precondition ({sum(preconditioned_dims_selector)}) must match the number of preconditioners ({len(preconditioner_list)})."
        preconditioner_list_iter = iter(preconditioner_list)
        return reduce(
            lambda grad, should_precondition: torch.tensordot(
                grad, next(preconditioner_list_iter), dims=dims
            )
            if should_precondition
            # Perform a left rotation on grad if not preconditioned.
            else grad.permute(*range(1, grad.ndim), 0),
            preconditioned_dims_selector,
            grad,
        )


_ClassicShampooKroneckerFactorsStateType = TypeVar(
    "_ClassicShampooKroneckerFactorsStateType",
    RootInvShampooKroneckerFactorsState,
    EigendecomposedShampooKroneckerFactorsState,
)

_ClassicShampooKroneckerFactorsUnwrappedType = TypeVar(
    "_ClassicShampooKroneckerFactorsUnwrappedType",
    RootInvShampooKroneckerFactorsUnwrapped,
    EigendecomposedShampooKroneckerFactorsUnwrapped,
)


class ClassicShampooPreconditionerList(
    BaseShampooPreconditionerList[
        _ClassicShampooKroneckerFactorsStateType,
        _ClassicShampooKroneckerFactorsUnwrappedType,
    ]
):
    """Base class for Shampoo preconditioners that rely on ShampooPreconditionerConfig.

    This class factors out common implementations for Shampoo preconditioners that use
    ShampooPreconditionerConfig to determine inverse exponent overrides and preconditioned dimensions.
    It provides methods to retrieve inverse exponent overrides based on dimension and order,
    and to create preconditioned dimension selectors.

    """

    def _get_inverse_exponent(self, dimension: int, order: int) -> float:
        """
        Retrieves the inverse exponent override based on the dimension and order.

        Args:
            dimension (int): The dimension for which the inverse exponent override is needed.
            order (int): The order of the preconditioner.

        Returns:
            float: The inverse exponent override value for the given dimension and order.
        """
        inverse_exponent_override_on_order: dict[int, float] | float = attrgetter(
            INVERSE_EXPONENT_OVERRIDE
        )(self._preconditioner_config).get(order, {})
        if isinstance(inverse_exponent_override_on_order, dict):
            return inverse_exponent_override_on_order.get(
                dimension, 1 / (2 * max(order, 1))
            )
        assert isinstance(
            inverse_exponent_override_on_order, float
        ), f"Expected inverse_exponent_override_on_order to be a float or a dict, but got {type(inverse_exponent_override_on_order)} instead."
        return inverse_exponent_override_on_order

    def _create_preconditioned_dims_selector(
        self, dims: torch.Size
    ) -> tuple[bool, ...]:
        return tuple(
            self._get_inverse_exponent(dimension=d, order=len(dims)) != 0.0
            # Traverse through each dim of a block.
            for d in range(len(dims))
        )

    def _get_inverse_roots_from_override(
        self, preconditioned_dims_selector: tuple[bool, ...]
    ) -> tuple[float, ...]:
        return tuple(
            # Compute the inverse root, 1 / inverse_exponent{_override}, accordingly for each required dim.
            1
            / self._get_inverse_exponent(
                dimension=k, order=len(preconditioned_dims_selector)
            )
            # Traverse through each dim of a block that requires precondition.
            for k, should_precondition in enumerate(preconditioned_dims_selector)
            if should_precondition
        )


class RootInvShampooPreconditionerList(
    ClassicShampooPreconditionerList[
        RootInvShampooKroneckerFactorsState, RootInvShampooKroneckerFactorsUnwrapped
    ]
):
    """Root inverse Shampoo preconditioners for list of parameters."""

    def precondition(self, masked_grad_list: tuple[Tensor, ...]) -> tuple[Tensor, ...]:
        """
        Preconditions a list of gradients using the Shampoo preconditioner.

        Args:
            masked_grad_list (tuple[Tensor, ...]): A list of gradients with their corresponding masks.

        Returns:
            preconditioned_grads (tuple[Tensor, ...]): A list of preconditioned gradients.
        """
        with profiler.record_function(
            f"## {self.__class__.__name__}:{self.precondition.__name__} ##"
        ):
            return tuple(
                self._precondition_grad(
                    grad=masked_grad,
                    preconditioned_dims_selector=preconditioned_dims_selector,
                    preconditioner_list=kronecker_factors.inv_factor_matrices,
                )
                for masked_grad, preconditioned_dims_selector, kronecker_factors in zip(
                    masked_grad_list,
                    self._masked_preconditioned_dims_selector_list,
                    self._masked_kronecker_factors_unwrapped,
                    strict=True,
                )
            )

    @torch.compiler.disable
    def _amortized_computation(self) -> None:
        # NOTE: This function currently only computes the matrix root inverse based on
        # the masked lists which combines both selection based on the distributor and where
        # grad is not None. Implicitly, this assumes that there are no changes between the
        # selector or masking from iteration-to-iteration within a single precondition_frequency
        # interval.
        with profiler.record_function(
            f"## {self.__class__.__name__}:{self._amortized_computation.__name__} ##"
        ):
            for idx, (kronecker_factors, roots) in enumerate(
                zip(
                    self._masked_kronecker_factors_unwrapped,
                    self._masked_roots_list,
                    strict=True,
                )
            ):
                success_tracker: bool = True
                for (
                    factor_matrix,
                    inv_factor_matrix,
                    factor_matrix_index,
                    root,
                ) in zip(
                    kronecker_factors.factor_matrices,
                    kronecker_factors.inv_factor_matrices,
                    kronecker_factors.factor_matrix_indices,
                    roots,
                    strict=True,
                ):
                    # Incorporate bias correction.
                    bias_corrected_factor_matrix = (
                        factor_matrix / self._bias_correction2
                    )

                    BaseShampooPreconditionerList._check_factor_matrix_for_nan_and_inf(
                        factor_matrix=bias_corrected_factor_matrix,
                        factor_matrix_index=factor_matrix_index,
                    )

                    # Compute inverse preconditioner.
                    root_inv_config = cast(
                        RootInvConfig,
                        self._preconditioner_config.amortized_computation_config,
                    )
                    try:
                        computed_inv_factor_matrix = matrix_inverse_root(
                            A=bias_corrected_factor_matrix,
                            root=Fraction(root),
                            root_inv_config=root_inv_config,
                            epsilon=self._epsilon,
                            is_diagonal=False,
                        ).to(dtype=inv_factor_matrix.dtype)
                        # Add success to success tracker.
                        success_tracker &= True
                    except Exception as exception:
                        # Add failure to success tracker.
                        success_tracker &= False
                        logger.warning(
                            f"Matrix computation failed for factor matrix {factor_matrix_index} "
                            f"with {exception=}. Using previous inverted factor matrix and continuing..."
                        )
                        # Define computed_inv_factor_matrix to prevent undefined local variable error.
                        computed_inv_factor_matrix = inv_factor_matrix

                    # Check if we encounter NaN or inf values in computed inverse matrix.
                    if not torch.isfinite(computed_inv_factor_matrix).all():
                        torch.set_printoptions(profile="full")
                        raise PreconditionerValueError(
                            f"Encountered nan or inf values in inverse factor matrix {factor_matrix_index}! "
                            f"To mitigate, check factor matrix before the matrix computation: {bias_corrected_factor_matrix=}"
                        )
                    inv_factor_matrix.copy_(computed_inv_factor_matrix)

                # Only reuse previous inverse roots if tolerance is not exceeded.
                self._raise_exception_if_failure_tolerance_exceeded(
                    success_tracker=success_tracker,
                    preconditioner_index=idx,
                    exception=ValueError(
                        f"The number of failed inverse root computations for factors {kronecker_factors.factor_matrix_indices} exceeded the allowed tolerance."
                    ),
                )


class EigendecomposedShampooPreconditionerList(
    ClassicShampooPreconditionerList[
        EigendecomposedShampooKroneckerFactorsState,
        EigendecomposedShampooKroneckerFactorsUnwrapped,
    ]
):
    """Eigendecomposed Shampoo preconditioners for list of parameters."""

    def precondition(self, masked_grad_list: tuple[Tensor, ...]) -> tuple[Tensor, ...]:
        """
        Preconditions a list of gradients using the eigendecomposed Shampoo preconditioner.

        Args:
            masked_grad_list (tuple[Tensor, ...]): A list of gradients with their corresponding masks.

        Returns:
            preconditioned_grads (tuple[Tensor, ...]): A list of preconditioned gradients.
        """
        with profiler.record_function(
            f"## {self.__class__.__name__}:{self.precondition.__name__} ##"
        ):
            # TODO: remove assertion when rank_deficient_stability_config is generalized to MatrixFunctionConfig
            assert isinstance(
                self._preconditioner_config.amortized_computation_config,
                EigendecompositionConfig,
            )
            rank_deficient_stability_config = self._preconditioner_config.amortized_computation_config.rank_deficient_stability_config

            return tuple(
                self._precondition_grad(
                    grad=masked_grad,
                    preconditioned_dims_selector=preconditioned_dims_selector,
                    preconditioner_list=tuple(
                        eigenvectors
                        * stabilize_and_pow_eigenvalues(
                            eigenvalues,
                            root=Fraction(root),
                            epsilon=self._epsilon,
                            rank_deficient_stability_config=rank_deficient_stability_config,
                        ).unsqueeze(0)
                        @ eigenvectors.T
                        for eigenvectors, eigenvalues, root in zip(
                            kronecker_factors.factor_matrices_eigenvectors,
                            kronecker_factors.factor_matrices_eigenvalues,
                            roots,
                            strict=True,
                        )
                    ),
                )
                for masked_grad, preconditioned_dims_selector, kronecker_factors, roots in zip(
                    masked_grad_list,
                    self._masked_preconditioned_dims_selector_list,
                    self._masked_kronecker_factors_unwrapped,
                    self._masked_roots_list,
                    strict=True,
                )
            )

    @torch.compiler.disable
    def _amortized_computation(self) -> None:
        # NOTE: This function currently only computes the eigendecomposition based on
        # the masked lists which combines both selection based on the distributor and where
        # grad is not None. Implicitly, this assumes that there are no changes between the
        # selector or masking from iteration-to-iteration within a single precondition_frequency
        # interval.
        with profiler.record_function(
            f"## {self.__class__.__name__}:{self._amortized_computation.__name__} ##"
        ):
            for idx, kronecker_factors in enumerate(
                self._masked_kronecker_factors_unwrapped
            ):
                success_tracker: bool = True
                for (
                    factor_matrix,
                    factor_matrix_eigenvectors,
                    factor_matrix_eigenvalues,
                    factor_matrix_index,
                ) in zip(
                    kronecker_factors.factor_matrices,
                    kronecker_factors.factor_matrices_eigenvectors,
                    kronecker_factors.factor_matrices_eigenvalues,
                    kronecker_factors.factor_matrix_indices,
                    strict=True,
                ):
                    # Incorporate bias correction.
                    bias_corrected_factor_matrix = (
                        factor_matrix / self._bias_correction2
                    )

                    BaseShampooPreconditionerList._check_factor_matrix_for_nan_and_inf(
                        factor_matrix=bias_corrected_factor_matrix,
                        factor_matrix_index=factor_matrix_index,
                    )

                    # Compute inverse preconditioner.
                    eigendecomposition_config = cast(
                        EigendecompositionConfig,
                        self._preconditioner_config.amortized_computation_config,
                    )
                    if isinstance(
                        eigendecomposition_config, QREigendecompositionConfig
                    ):
                        # Due to the use of QR algorithm, we need to pass in the previous eigenvectors with the same dtype as the input matrix, i.e., bias_corrected_factor_matrix.
                        eigendecomposition_config.eigenvectors_estimate = (
                            factor_matrix_eigenvectors
                        ).to(dtype=bias_corrected_factor_matrix.dtype)
                    try:
                        computed_eigenvalues, computed_eigenvectors = (
                            matrix_eigendecomposition(
                                A=bias_corrected_factor_matrix,
                                eigendecomposition_config=eigendecomposition_config,
                                is_diagonal=False,
                                epsilon=self._epsilon,
                            )
                        )
                        computed_eigenvalues.to(dtype=factor_matrix_eigenvalues.dtype)
                        computed_eigenvectors.to(dtype=factor_matrix_eigenvectors.dtype)
                        # Add success to success tracker.
                        success_tracker &= True
                    except Exception as exception:
                        # Add failure to success tracker.
                        success_tracker &= False
                        logger.warning(
                            f"Matrix computation failed for factor matrix {factor_matrix_index} "
                            f"with {exception=}. Using previous inverted factor matrix and continuing..."
                        )
                        # Define computed_eigenvalues and computed_eigenvectors to prevent undefined local variable error.
                        computed_eigenvalues = factor_matrix_eigenvalues
                        computed_eigenvectors = factor_matrix_eigenvectors

                    # Check if we encounter NaN or inf values in computed quantities.
                    for computed_quantity, target in (
                        (computed_eigenvalues, factor_matrix_eigenvalues),
                        (computed_eigenvectors, factor_matrix_eigenvectors),
                    ):
                        if not torch.isfinite(computed_quantity).all():
                            quantity_name = f"{computed_quantity=}".split("=")[0].split(
                                "_"
                            )[-1]
                            torch.set_printoptions(profile="full")
                            raise PreconditionerValueError(
                                f"Encountered nan or inf values in {quantity_name} of factor matrix {factor_matrix_index}! "
                                f"To mitigate, check factor matrix before the matrix computation: {bias_corrected_factor_matrix=}"
                            )
                        target.copy_(computed_quantity)

                # Only reuse previous inverse roots if tolerance is not exceeded.
                self._raise_exception_if_failure_tolerance_exceeded(
                    success_tracker=success_tracker,
                    preconditioner_index=idx,
                    exception=ValueError(
                        f"The number of failed eigendecompositions for factors {kronecker_factors.factor_matrix_indices} exceeded the allowed tolerance."
                    ),
                )


class EigenvalueCorrectedShampooPreconditionerList(
    BaseShampooPreconditionerList[
        EigenvalueCorrectedShampooKroneckerFactorsState,
        EigenvalueCorrectedShampooKroneckerFactorsUnwrapped,
    ]
):
    """Eigenvalue-corrected Shampoo preconditioners for list of parameters."""

    def _create_preconditioned_dims_selector(
        self, dims: torch.Size
    ) -> tuple[bool, ...]:
        return tuple(
            d
            not in attrgetter("ignored_basis_change_dims")(
                self._preconditioner_config
            ).get(len(dims), [])
            # Traverse through each dim of a block.
            for d in range(len(dims))
        )

    def _get_inverse_roots_from_override(
        self, preconditioned_dims_selector: tuple[bool, ...]
    ) -> tuple[float, ...]:
        # NOTE: In eigenvalue-corrected Shampoo, there is only a single inverse root that is applied to the corrected eigenvalues.
        return (
            # Compute the inverse root, 1 / eigenvalue_inverse_exponent{_override}.
            1
            / attrgetter(INVERSE_EXPONENT_OVERRIDE)(self._preconditioner_config).get(
                len(preconditioned_dims_selector), 1 / 2
            ),
        )

    def update_preconditioners(
        self,
        masked_grad_list: tuple[Tensor, ...],
        step: Tensor,
        perform_amortized_computation: bool,
    ) -> None:
        """
        Updates the preconditioners.

        Args:
            masked_grad_list (tuple[Tensor, ...]): A list of gradients with their corresponding masks.
            step (Tensor): The current step.
            perform_amortized_computation (bool): Whether to perform an amortized computation.

        Returns:
            None
        """
        with profiler.record_function(
            f"## {self.__class__.__name__}:{self.update_preconditioners.__name__} ##"
        ):
            super().update_preconditioners(
                masked_grad_list=masked_grad_list,
                step=step,
                perform_amortized_computation=perform_amortized_computation,
            )
            # Update the eigenvalue corrections of Shampoo's preconditioner.
            self._update_eigenvalue_corrections(masked_grad_list=masked_grad_list)

    def _update_eigenvalue_corrections(
        self, masked_grad_list: tuple[Tensor, ...]
    ) -> None:
        with profiler.record_function(
            f"## {self.__class__.__name__}:{self._update_eigenvalue_corrections.__name__} ##"
        ):
            # NOTE: Unlike AdagradPreconditionerList, we will loop through each gradient individually.
            for grad, preconditioned_dims_selector, kronecker_factors in zip(
                masked_grad_list,
                self._masked_preconditioned_dims_selector_list,
                self._masked_kronecker_factors_unwrapped,
                strict=True,
            ):
<<<<<<< HEAD
                # Transform the gradient to eigenbasis of Shampoo's factor matrices.
                grad = self._precondition_grad(
                    grad=grad,
                    preconditioned_dims_selector=preconditioned_dims_selector,
                    preconditioner_list=kronecker_factors.factor_matrices_eigenvectors,
                )
=======
                factor_eigenvectors = kronecker_factors.factor_matrices_eigenvectors
                # Because of preconditioned_dims_selector, we may have no factor eigenvectors to update.
                if factor_eigenvectors and factor_eigenvectors[0].any():
                    grad = self._precondition_grad(
                        grad=grad,
                        preconditioned_dims_selector=preconditioned_dims_selector,
                        preconditioner_list=factor_eigenvectors,
                    )
>>>>>>> 485fde36
                # Update corrected eigenvalues (squared gradient in eigenbasis of Shampoo preconditioner).
                if self._beta2 != 1.0:
                    kronecker_factors.corrected_eigenvalues.mul_(self._beta2)
                    kronecker_factors.corrected_eigenvalues.addcmul_(
                        grad,
                        grad,
                        value=1 - self._beta2,
                    )
                else:
                    # NOTE: The case when self._beta2 == 1.0 is not well tested and might not be stable.
                    kronecker_factors.corrected_eigenvalues.addcmul_(grad, grad)

    def precondition(self, masked_grad_list: tuple[Tensor, ...]) -> tuple[Tensor, ...]:
        """
        Preconditions a list of gradients using the eigenvalue-corrected Shampoo preconditioner.

        Args:
            masked_grad_list (tuple[Tensor, ...]): A list of gradients with their corresponding masks.

        Returns:
            preconditioned_grads (tuple[Tensor, ...]): A list of preconditioned gradients.
        """
        with profiler.record_function(
            f"## {self.__class__.__name__}:{self.precondition.__name__} ##"
        ):
            preconditioned_grad_list = []
            for (
                masked_grad,
                preconditioned_dims_selector,
                kronecker_factors,
                roots,
            ) in zip(
                masked_grad_list,
                self._masked_preconditioned_dims_selector_list,
                self._masked_kronecker_factors_unwrapped,
                self._masked_roots_list,
                strict=True,
            ):
                # Transform the gradient to eigenbasis of Shampoo's factor matrices.
                grad = self._precondition_grad(
                    grad=masked_grad,
                    preconditioned_dims_selector=preconditioned_dims_selector,
                    preconditioner_list=kronecker_factors.factor_matrices_eigenvectors,
                )
                # Verify that the number of roots is 1 in Eigenvalue-Corrected Shampoo preconditioner.
                assert len(roots) == 1, f"{len(roots)=} != 1"
                # TODO: remove assertion when rank_deficient_stability_config is generalized to MatrixFunctionConfig
                assert isinstance(
                    self._preconditioner_config.amortized_computation_config,
                    EigendecompositionConfig,
                )
                rank_deficient_stability_config = self._preconditioner_config.amortized_computation_config.rank_deficient_stability_config

                # Precondition with inverse root of corrected eigenvalues.
<<<<<<< HEAD
                grad.div_(
                    kronecker_factors.corrected_eigenvalues.div(self._bias_correction2)
                    .add_(self._epsilon)
                    .pow_(1 / roots[0])
=======
                # Note that stabilize_and_pow_eigenvalues() takes the inverse of the root, so the result can be directly multiplied to the gradient.
                grad.mul_(
                    stabilize_and_pow_eigenvalues(
                        corrected_eigenvalues.div(self._bias_correction2),
                        root=Fraction(roots[0]),
                        epsilon=self._epsilon,
                        rank_deficient_stability_config=rank_deficient_stability_config,
                    )
>>>>>>> 485fde36
                )
                # Convert back to basis of the parameters.
                grad = self._precondition_grad(
                    grad=grad,
                    preconditioned_dims_selector=preconditioned_dims_selector,
                    preconditioner_list=kronecker_factors.factor_matrices_eigenvectors,
                    dims=([0], [1]),
                )
                preconditioned_grad_list.append(grad)
            return tuple(preconditioned_grad_list)

    @torch.compiler.disable
    def _amortized_computation(self) -> None:
        # NOTE: This function currently only computes the preconditioner eigenvectors based on
        # the masked lists which combines both selection based on the distributor and where
        # grad is not None. Implicitly, this assumes that there are no changes between the
        # selector or masking from iteration-to-iteration within a single precondition_frequency
        # interval.
        with profiler.record_function(
            f"## {self.__class__.__name__}:{self._amortized_computation.__name__} ##"
        ):
            for idx, kronecker_factors in enumerate(
                self._masked_kronecker_factors_unwrapped
            ):
                success_tracker: bool = True
                for (
                    factor_matrix,
                    factor_matrix_eigenvectors,
                    factor_matrix_index,
                ) in zip(
                    kronecker_factors.factor_matrices,
                    kronecker_factors.factor_matrices_eigenvectors,
                    kronecker_factors.factor_matrix_indices,
                    strict=True,
                ):
                    BaseShampooPreconditionerList._check_factor_matrix_for_nan_and_inf(
                        factor_matrix=factor_matrix,
                        factor_matrix_index=factor_matrix_index,
                    )

                    # Compute eigenvectors of factor matrix.
                    eigendecomposition_config = cast(
                        EigendecompositionConfig,
                        self._preconditioner_config.amortized_computation_config,
                    )
                    if isinstance(
                        eigendecomposition_config, QREigendecompositionConfig
                    ):
                        # Due to the use of QR algorithm, we need to pass in the previous eigenvectors with the same dtype as the input matrix, i.e., factor_matrix.
                        eigendecomposition_config.eigenvectors_estimate = (
                            factor_matrix_eigenvectors
                        ).to(dtype=factor_matrix.dtype)
                    try:
                        computed_eigenvectors = matrix_eigendecomposition(
                            A=factor_matrix,
                            eigendecomposition_config=eigendecomposition_config,
                            is_diagonal=False,
                            epsilon=self._epsilon,
                        )[1].to(dtype=factor_matrix_eigenvectors.dtype)
                        # Add success to success tracker.
                        success_tracker &= True
                    except Exception as exception:
                        # Add failure to success tracker.
                        success_tracker &= False
                        logger.warning(
                            f"Matrix computation failed for factor matrix {factor_matrix_index} "
                            f"with {exception=}. Using previous factor matrix eigenvectors and continuing..."
                        )
                        # Define computed_eigenvectors to prevent undefined local variable error.
                        computed_eigenvectors = factor_matrix_eigenvectors

                    # Check if we encounter NaN or inf values in computed eigenvectors.
                    if not torch.isfinite(computed_eigenvectors).all():
                        torch.set_printoptions(profile="full")
                        raise PreconditionerValueError(
                            f"Encountered nan or inf values in eigenvectors of factor matrix {factor_matrix_index}! "
                            f"To mitigate, check factor matrix before the matrix computation: {factor_matrix=}"
                        )
                    factor_matrix_eigenvectors.copy_(computed_eigenvectors)

                # Only reuse previous eigenvectors if tolerance is not exceeded.
                self._raise_exception_if_failure_tolerance_exceeded(
                    success_tracker=success_tracker,
                    preconditioner_index=idx,
                    exception=ValueError(
                        f"The number of failed eigenvector computations for factors {kronecker_factors.factor_matrix_indices} exceeded the allowed tolerance."
                    ),
                )<|MERGE_RESOLUTION|>--- conflicted
+++ resolved
@@ -1545,23 +1545,12 @@
                 self._masked_kronecker_factors_unwrapped,
                 strict=True,
             ):
-<<<<<<< HEAD
                 # Transform the gradient to eigenbasis of Shampoo's factor matrices.
                 grad = self._precondition_grad(
                     grad=grad,
                     preconditioned_dims_selector=preconditioned_dims_selector,
                     preconditioner_list=kronecker_factors.factor_matrices_eigenvectors,
                 )
-=======
-                factor_eigenvectors = kronecker_factors.factor_matrices_eigenvectors
-                # Because of preconditioned_dims_selector, we may have no factor eigenvectors to update.
-                if factor_eigenvectors and factor_eigenvectors[0].any():
-                    grad = self._precondition_grad(
-                        grad=grad,
-                        preconditioned_dims_selector=preconditioned_dims_selector,
-                        preconditioner_list=factor_eigenvectors,
-                    )
->>>>>>> 485fde36
                 # Update corrected eigenvalues (squared gradient in eigenbasis of Shampoo preconditioner).
                 if self._beta2 != 1.0:
                     kronecker_factors.corrected_eigenvalues.mul_(self._beta2)
@@ -1616,21 +1605,16 @@
                 rank_deficient_stability_config = self._preconditioner_config.amortized_computation_config.rank_deficient_stability_config
 
                 # Precondition with inverse root of corrected eigenvalues.
-<<<<<<< HEAD
-                grad.div_(
-                    kronecker_factors.corrected_eigenvalues.div(self._bias_correction2)
-                    .add_(self._epsilon)
-                    .pow_(1 / roots[0])
-=======
                 # Note that stabilize_and_pow_eigenvalues() takes the inverse of the root, so the result can be directly multiplied to the gradient.
                 grad.mul_(
                     stabilize_and_pow_eigenvalues(
-                        corrected_eigenvalues.div(self._bias_correction2),
+                        kronecker_factors.corrected_eigenvalues.div(
+                            self._bias_correction2
+                        ),
                         root=Fraction(roots[0]),
                         epsilon=self._epsilon,
                         rank_deficient_stability_config=rank_deficient_stability_config,
                     )
->>>>>>> 485fde36
                 )
                 # Convert back to basis of the parameters.
                 grad = self._precondition_grad(

"""
Copyright (c) Meta Platforms, Inc. and affiliates.
All rights reserved.

This source code is licensed under the BSD-style license found in the
LICENSE file in the root directory of this source tree.

"""

import logging
from abc import ABC, abstractmethod
from collections.abc import Mapping
from dataclasses import dataclass, field
from fractions import Fraction
from functools import reduce

from itertools import chain
from typing import Any, cast, Generic, TypeVar

import torch
from distributed_shampoo.shampoo_types import (
    PreconditionerConfig,
    PreconditionerValueError,
)
from distributed_shampoo.utils.shampoo_block_info import BlockInfo
from distributed_shampoo.utils.shampoo_utils import compress_list, get_dtype_size
from matrix_functions import (
    check_diagonal,
    matrix_eigendecomposition,
    matrix_inverse_root,
)

from matrix_functions_types import (
    EigendecompositionConfig,
    QREigendecompositionConfig,
    RootInvConfig,
)
from optimizer_modules import OptimizerModule
from torch import Tensor
from torch.autograd import profiler


logger: logging.Logger = logging.getLogger(__name__)

ADAGRAD = "adagrad"
SHAMPOO = "shampoo"


class PreconditionerList(ABC):
    """Preconditioner base class.

    Args:
        block_list (tuple[Tensor, ...]): List of (blocks of) parameters.

    """

    def __init__(
        self,
        block_list: tuple[Tensor, ...],
    ) -> None:
        super().__init__()
        self._numel_list: tuple[int, ...] = (0,) * len(block_list)
        self._dims_list: tuple[torch.Size, ...] = tuple(
            block.size() for block in block_list
        )
        self._num_bytes_list: tuple[int, ...] = (0,) * len(block_list)

    @abstractmethod
    def update_preconditioners(
        self,
        masked_grad_list: tuple[Tensor, ...],
        step: Tensor,
        perform_amortized_computation: bool,
    ) -> None: ...

    @abstractmethod
    def precondition(
        self, masked_grad_list: tuple[Tensor, ...]
    ) -> tuple[Tensor, ...]: ...

    @abstractmethod
    def compress_preconditioner_list(
        self, local_grad_selector: tuple[bool, ...]
    ) -> None: ...

    @property
    def numel_list(self) -> tuple[int, ...]:
        return self._numel_list

    @property
    def dims_list(self) -> tuple[torch.Size, ...]:
        return self._dims_list

    @property
    def num_bytes_list(self) -> tuple[int, ...]:
        return self._num_bytes_list

    def numel(self) -> int:
        return sum(self._numel_list)

    def num_bytes(self) -> int:
        return sum(self._num_bytes_list)


class SGDPreconditionerList(PreconditionerList):
    """SGD (identity) preconditioners for a list of parameters.

    Args:
        block_list (tuple[Tensor, ...]): List of (blocks of) parameters.

    """

    def __init__(
        self,
        block_list: tuple[Tensor, ...],
    ) -> None:
        super().__init__(block_list)

    def update_preconditioners(
        self,
        masked_grad_list: tuple[Tensor, ...],
        step: Tensor,
        perform_amortized_computation: bool = False,
    ) -> None:
        return

    def precondition(self, masked_grad_list: tuple[Tensor, ...]) -> tuple[Tensor, ...]:
        return masked_grad_list

    def compress_preconditioner_list(
        self, local_grad_selector: tuple[bool, ...]
    ) -> None:
        return


class AdagradPreconditionerList(PreconditionerList):
    """Adagrad / Adam / RMSprop preconditioners for a list of parameters.

    Operations are performed in-place with foreach operators.

    NOTE: Does not support sparse gradients at this time.

    To enable Adagrad, set beta2 = 1.0.
    To enable RMSprop, set beta2 = 0.999.
    To enable Adam, set beta2 = 0.999, use_bias_correction = True.

    Other variants can also be specified.

    Args:
        block_list (tuple[Tensor, ...]): List of (blocks of) parameters.
        state (Mapping[Tensor, Any]): Mapping containing optimizer state.
        block_info_list (tuple[BlockInfo, ...]): List containing corresponding BlockInfo for each block/parameter in block_list.
            Note that this should have the same length as block_list.
        beta2 (float): Exponential moving average factor for Adam/RMSprop second moment state. If beta2 = 1., will use
            unweighted sum. (Default: 1.0)
        epsilon (float): Epsilon term for regularizing preconditioner to ensure positive definiteness. (Default: 1e-10)
        use_bias_correction (bool): Flag for using bias correction. (Default: False)

    """

    def __init__(
        self,
        block_list: tuple[Tensor, ...],
        # type: ignore
        state: Mapping[Tensor, Any],
        block_info_list: tuple[BlockInfo, ...],
        beta2: float = 1.0,
        epsilon: float = 1e-10,
        use_bias_correction: bool = True,
    ) -> None:
        super().__init__(block_list)

        # Instantiate scalar hyperparameters.
        self._beta2 = beta2
        self._epsilon = epsilon
        self._use_bias_correction = use_bias_correction
        self._bias_correction2: Tensor = torch.tensor(1.0)

        # Instantiate (blocked) AdaGrad preconditioners and construct preconditioner list.
        # NOTE: We need to instantiate the AdaGrad preconditioner states within the optimizer's state dictionary,
        # and do not explicitly store them as AdagradPreconditionerList attributes here.
        # This is because the optimizer state is defined per-parameter, but AdagradPreconditionerList is defined
        # across each parameter group (which includes multiple parameters).
        preconditioner_list: list[Tensor] = []
        for block, block_info in zip(block_list, block_info_list, strict=True):
            param_index, block_index = block_info.composable_block_ids
            if block_index not in state[block_info.param]:
                state[block_info.param][block_index] = {}
            block_state = state[block_info.param][block_index]

            # Instantiate AdaGrad optimizer state for this block.
            preconditioner_index = str(param_index) + "." + str(block_index)
            block_state[ADAGRAD] = block_info.allocate_zeros_tensor(
                size=block.size(),
                dtype=block.dtype,
                device=block.device,
            )
            preconditioner_list.append(block_info.get_tensor(block_state[ADAGRAD]))

            logger.info(
                f"Instantiated Adagrad Preconditioner {preconditioner_index} ({block_state[ADAGRAD].shape} with dtype {block_state[ADAGRAD].dtype}) "
                f"for Parameter {param_index} ({block_info.param.shape}), Block {block_index} ({block.shape})."
            )

        # Masked lists are the list of active preconditioners or values after filtering out gradients with None.
        self._local_preconditioner_list: tuple[Tensor, ...] = tuple(preconditioner_list)
        self._masked_preconditioner_list: tuple[Tensor, ...] = (
            self._local_preconditioner_list
        )

        # Construct lists of numels and bytes for logging purposes.
        self._numel_list: tuple[int, ...] = tuple(
            preconditioner.numel() for preconditioner in self._local_preconditioner_list
        )
        self._num_bytes_list: tuple[int, ...] = tuple(
            preconditioner.numel() * preconditioner.element_size()
            for preconditioner in self._local_preconditioner_list
        )

    def update_preconditioners(
        self,
        masked_grad_list: tuple[Tensor, ...],
        step: Tensor,
        perform_amortized_computation: bool = False,
    ) -> None:
        with profiler.record_function(
            f"## {self.__class__.__name__}:{self.update_preconditioners.__name__} ##"
        ):
            if self._beta2 == 1.0:
                torch._foreach_addcmul_(
                    self._masked_preconditioner_list,
                    masked_grad_list,
                    masked_grad_list,
                    value=1.0,
                )
            else:
                torch._foreach_mul_(self._masked_preconditioner_list, self._beta2)
                torch._foreach_addcmul_(
                    self._masked_preconditioner_list,
                    masked_grad_list,
                    masked_grad_list,
                    value=1 - self._beta2,
                )

            # Update bias correction term based on step list.
            if self._use_bias_correction and self._beta2 < 1.0:
                self._bias_correction2 = torch.tensor(1.0) - self._beta2**step

    def precondition(self, masked_grad_list: tuple[Tensor, ...]) -> tuple[Tensor, ...]:
        """
        Preconditions the gradient list using the AdaGrad preconditioner.

        Args:
            masked_grad_list (tuple[Tensor, ...]): A tuple of gradients with None values removed.

        Returns:
            tuple[Tensor, ...]: A tuple of preconditioned gradients.
        """
        with profiler.record_function(
            f"## {self.__class__.__name__}:{self.precondition.__name__} ##"
        ):
            masked_bias_corrected_preconditioner_list = torch._foreach_div(
                self._masked_preconditioner_list,
                self._bias_correction2,
            )
            torch._foreach_sqrt_(masked_bias_corrected_preconditioner_list)
            torch._foreach_add_(
                masked_bias_corrected_preconditioner_list, self._epsilon
            )
            return torch._foreach_div(
                masked_grad_list, masked_bias_corrected_preconditioner_list
            )

    def compress_preconditioner_list(
        self, local_grad_selector: tuple[bool, ...]
    ) -> None:
        with profiler.record_function(
            f"## {self.__class__.__name__}:{self.compress_preconditioner_list.__name__} ##"
        ):
            self._masked_preconditioner_list = compress_list(
                self._local_preconditioner_list, local_grad_selector
            )


@dataclass
class BaseShampooKroneckerFactors(OptimizerModule):
    """Base class for Shampoo Kronecker factors.

    Attributes:
        factor_matrices (tuple[Tensor, ...]): A tuple of tensors representing the factor matrices.
        factor_matrix_indices (tuple[str, ...]): A tuple of strings representing the indices of the factor matrices.
        is_factor_matrices_diagonal (tuple[Tensor, ...]): A tuple of tensors indicating if the factor matrices are diagonal.
    """

    factor_matrices: tuple[Tensor, ...]
    factor_matrix_indices: tuple[str, ...]
    is_factor_matrices_diagonal: tuple[Tensor, ...] = field(default_factory=tuple)

    def __post_init__(self) -> None:
        super().__init__()
        assert len(self.factor_matrices) == len(self.factor_matrix_indices)
        if not self.is_factor_matrices_diagonal:
            self.is_factor_matrices_diagonal = tuple(
                torch.tensor(True) for _ in range(len(self.factor_matrices))
            )


@dataclass(kw_only=True)
class ShampooKroneckerFactorsState(BaseShampooKroneckerFactors):
    """Shampoo Kronecker factors (wrapped) for storing in the optimizer state.

    Attributes:
        inv_factor_matrices (tuple[Tensor, ...]): A tuple of tensors representing the inverse of the factor matrices.
        factor_matrices (tuple[Tensor, ...]): A tuple of tensors representing the factor matrices.
        factor_matrix_indices (tuple[str, ...]): A tuple of strings representing the indices of the factor matrices.
        is_factor_matrices_diagonal (tuple[Tensor, ...]): A tuple of tensors indicating if the factor matrices are diagonal.
    """

    inv_factor_matrices: tuple[Tensor, ...]

    def __post_init__(self) -> None:
        super().__post_init__()
        assert len(self.factor_matrices) == len(self.inv_factor_matrices)


@dataclass(kw_only=True)
class ShampooKroneckerFactorsList(BaseShampooKroneckerFactors):
    """Shampoo Kronecker factors (unwrapped) for operations during optimizer computation.

    Attributes:
        inv_factor_matrices (tuple[Tensor, ...]): A tuple of tensors representing the inverse of the factor matrices.
        factor_matrices (tuple[Tensor, ...]): A tuple of tensors representing the factor matrices.
        factor_matrix_indices (tuple[str, ...]): A tuple of strings representing the indices of the factor matrices.
        is_factor_matrices_diagonal (tuple[Tensor, ...]): A tuple of tensors indicating if the factor matrices are diagonal.
    """

    inv_factor_matrices: tuple[Tensor, ...]

    def __post_init__(self) -> None:
        super().__post_init__()
        assert len(self.factor_matrices) == len(self.inv_factor_matrices)


@dataclass(kw_only=True)
class EigendecomposedShampooKroneckerFactorsState(BaseShampooKroneckerFactors):
    """Eigendecomposed Shampoo Kronecker factors (wrapped) for storing in the optimizer state.

    Attributes:
        factor_matrices_eigenvectors (tuple[Tensor, ...]): A tuple of tensors representing the eigenvectors of the factor matrices.
        factor_matrices_eigenvalues (tuple[Tensor, ...]): A tuple of tensors representing the eigenvalues of the factor matrices.
        factor_matrices (tuple[Tensor, ...]): A tuple of tensors representing the factor matrices.
        factor_matrix_indices (tuple[str, ...]): A tuple of strings representing the indices of the factor matrices.
        is_factor_matrices_diagonal (tuple[Tensor, ...]): A tuple of tensors indicating if the factor matrices are diagonal.
    """

    factor_matrices_eigenvectors: tuple[Tensor, ...]
    factor_matrices_eigenvalues: tuple[Tensor, ...]

    def __post_init__(self) -> None:
        super().__post_init__()
        assert (
            len(self.factor_matrices)
            == len(self.factor_matrices_eigenvectors)
            == len(self.factor_matrices_eigenvalues)
        )


@dataclass(kw_only=True)
class EigendecomposedShampooKroneckerFactorsList(BaseShampooKroneckerFactors):
    """Eigendecomposed Shampoo Kronecker factors (unwrapped) for operations during optimizer computation.

    Attributes:
        factor_matrices_eigenvectors (tuple[Tensor, ...]): A tuple of tensors representing the eigenvectors of the factor matrices.
        factor_matrices_eigenvalues (tuple[Tensor, ...]): A tuple of tensors representing the eigenvalues of the factor matrices.
        factor_matrices (tuple[Tensor, ...]): A tuple of tensors representing the factor matrices.
        factor_matrix_indices (tuple[str, ...]): A tuple of strings representing the indices of the factor matrices.
        is_factor_matrices_diagonal (tuple[Tensor, ...]): A tuple of tensors indicating if the factor matrices are diagonal.
    """

    factor_matrices_eigenvectors: tuple[Tensor, ...]
    factor_matrices_eigenvalues: tuple[Tensor, ...]

    def __post_init__(self) -> None:
        super().__post_init__()
        assert (
            len(self.factor_matrices)
            == len(self.factor_matrices_eigenvectors)
            == len(self.factor_matrices_eigenvalues)
        )


@dataclass(kw_only=True)
class EigenvalueCorrectedShampooKroneckerFactorsState(BaseShampooKroneckerFactors):
    """Eigenvalue-corrected Shampoo Kronecker factors (wrapped) for storing in the optimizer state.

    Attributes:
        factor_matrices_eigenvectors (tuple[Tensor, ...]): A tuple of tensors representing the eigenvectors of the factor matrices.
        corrected_eigenvalues (Tensor): A tensor representing the corrected eigenvalues.
        factor_matrices (tuple[Tensor, ...]): A tuple of tensors representing the factor matrices.
        factor_matrix_indices (tuple[str, ...]): A tuple of strings representing the indices of the factor matrices.
        is_factor_matrices_diagonal (tuple[Tensor, ...]): A tuple of tensors indicating if the factor matrices are diagonal.
    """

    factor_matrices_eigenvectors: tuple[Tensor, ...]
    corrected_eigenvalues: Tensor

    def __post_init__(self) -> None:
        super().__post_init__()
        assert len(self.factor_matrices) == len(self.factor_matrices_eigenvectors)


@dataclass(kw_only=True)
class EigenvalueCorrectedShampooKroneckerFactorsList(BaseShampooKroneckerFactors):
    """Eigenvalue-corrected Shampoo Kronecker factors (unwrapped) for operations during optimizer computation.

    Attributes:
        factor_matrices_eigenvectors (tuple[Tensor, ...]): A tuple of tensors representing the eigenvectors of the factor matrices.
        corrected_eigenvalues (Tensor): A tensor representing the corrected eigenvalues.
        factor_matrices (tuple[Tensor, ...]): A tuple of tensors representing the factor matrices.
        factor_matrix_indices (tuple[str, ...]): A tuple of strings representing the indices of the factor matrices.
        is_factor_matrices_diagonal (tuple[Tensor, ...]): A tuple of tensors indicating if the factor matrices are diagonal.
    """

    factor_matrices_eigenvectors: tuple[Tensor, ...]
    corrected_eigenvalues: Tensor

    def __post_init__(self) -> None:
        super().__post_init__()
        assert len(self.factor_matrices) == len(self.factor_matrices_eigenvectors)


ShampooKroneckerFactorsStateType = TypeVar(
    "ShampooKroneckerFactorsStateType",
    ShampooKroneckerFactorsState,
    EigendecomposedShampooKroneckerFactorsState,
    EigenvalueCorrectedShampooKroneckerFactorsState,
)
ShampooKroneckerFactorsListType = TypeVar(
    "ShampooKroneckerFactorsListType",
    ShampooKroneckerFactorsList,
    EigendecomposedShampooKroneckerFactorsList,
    EigenvalueCorrectedShampooKroneckerFactorsList,
)


class BaseShampooPreconditionerList(
    PreconditionerList,
    Generic[ShampooKroneckerFactorsStateType, ShampooKroneckerFactorsListType],
):
    """Base class for Shampoo preconditioners.

    NOTE: Does not support sparse gradients at this time.

    Args:
        block_list (tuple[Tensor, ...]): List of (blocks of) parameters.
        state (Mapping[Tensor, Any]): Mapping containing optimizer state.
        block_info_list (tuple[BlockInfo, ...]): List containing corresponding BlockInfo for each block/parameter in block_list.
            Note that this should have the same length as block_list.
        preconditioner_config (PreconditionerConfig): Configuration for preconditioner computation.
        beta2 (float): Exponential moving average factor for Shampoo factor matrices. If beta2 = 1., will use unweighted sum.
            (Default: 1.0)
        epsilon (float): Epsilon term for regularizing preconditioner to ensure positive definiteness. (Default: 1e-12)
        use_bias_correction (bool): Flag for using bias correction. (Default: True)
        factor_matrix_dtype (torch.dtype): Data type for accumulating and computing root inverse of preconditioners. (Default: torch.float)

    """

    def __init__(
        self,
        block_list: tuple[Tensor, ...],
        # type: ignore
        state: Mapping[Tensor, Any],
        block_info_list: tuple[BlockInfo, ...],
        preconditioner_config: PreconditionerConfig,
        beta2: float = 1.0,
        epsilon: float = 1e-12,
        use_bias_correction: bool = True,
        factor_matrix_dtype: torch.dtype = torch.float,
    ) -> None:
        super().__init__(block_list)

        # Initialize parameters.
        self._preconditioner_config = preconditioner_config
        self._beta2 = beta2
        self._epsilon = epsilon
        self._factor_matrix_dtype = factor_matrix_dtype
        self._use_bias_correction = use_bias_correction
        self._bias_correction2: Tensor = torch.tensor(1.0)

        preconditioned_dims_selector_list: tuple[tuple[bool, ...], ...] = (
            self._create_preconditioned_dims_selector_list()
        )
        preconditioned_dims_list: tuple[tuple[int, ...], ...] = tuple(
            compress_list(dims, preconditioned_dims_selector)
            for dims, preconditioned_dims_selector in zip(
                self._dims_list, preconditioned_dims_selector_list, strict=True
            )
        )

        # Create the Kronecker factors.
        kronecker_factors_list: list[ShampooKroneckerFactorsListType] = (
            self._create_kronecker_factors_state(
                block_list=block_list,
                state=state,
                block_info_list=block_info_list,
                preconditioned_dims_list=preconditioned_dims_list,
            )
        )

        # Initialize state lists.
        self._initialize_state_lists(
            block_list=block_list,
            kronecker_factors_list=kronecker_factors_list,
            preconditioned_dims_list=preconditioned_dims_list,
            preconditioned_dims_selector_list=preconditioned_dims_selector_list,
        )

    @abstractmethod
    def _create_preconditioned_dims_selector_list(
        self,
    ) -> tuple[tuple[bool, ...], ...]:
        """
        Creates a list of preconditioned dimensions selectors for each block.

        Returns:
            preconditioned_dims_selector_list (tuple[tuple[bool, ...], ...]): A list of preconditioned dimensions selectors for each block.
        """
        ...

    def _create_base_kronecker_factors(
        self,
        block_info: BlockInfo,
        preconditioned_dims: tuple[int, ...],
    ) -> BaseShampooKroneckerFactors:
        """
        Creates a BaseShampooKroneckerFactor object for a given block.

        Args:
            block_info (BlockInfo): The BlockInfo object containing information about the block.
            preconditioned_dims (tuple[int, ...]): The preconditioned dimensions of the block.

        Returns:
            kronecker_factors_state (BaseShampooKroneckerFactors): An object containing the Kronecker factors for the block.
        """
        factor_matrices = tuple(
            block_info.allocate_zeros_tensor(
                size=(dim, dim),
                dtype=self._factor_matrix_dtype,
                device=block_info.param.device,
            )
            for dim in preconditioned_dims
        )

        param_index, block_index = block_info.composable_block_ids
        factor_matrix_indices = tuple(
            ".".join((str(param_index), str(block_index), str(k)))
            for k in range(len(preconditioned_dims))
        )
        return BaseShampooKroneckerFactors(
            factor_matrices=factor_matrices,
            factor_matrix_indices=factor_matrix_indices,
        )

    @abstractmethod
    def _create_kronecker_factors_state_for_block(
        self,
        block: Tensor,
        block_info: BlockInfo,
        dims: torch.Size,
        preconditioned_dims: tuple[int, ...],
    ) -> ShampooKroneckerFactorsStateType:
        """
        Creates a Kronecker factors state object for a given block.

        Args:
            block (Tensor): The block of the parameter.
            block_info (BlockInfo): The BlockInfo object containing information about the block.
            dims (torch.Size): The dimensions of the block.
            preconditioned_dims (tuple[int, ...]): The preconditioned dimensions of the block.

        Returns:
            kronecker_factors_state (ShampooKroneckerFactorsStateType): An object containing the Kronecker factors for the block.
        """
        ...

    @abstractmethod
    def _create_kronecker_factors_list(
        self,
        kronecker_factors_state: ShampooKroneckerFactorsStateType,
        block_info: BlockInfo,
    ) -> ShampooKroneckerFactorsListType:
        """
        Creates a ShampooKroneckerFactorsList object from the given ShampooKroneckerFactorsState.

        Args:
            kronecker_factors_state (ShampooKroneckerFactorsStateType): The state containing the Kronecker factors.
            block_info (BlockInfo): The BlockInfo object containing information about the block.

        Returns:
            kronecker_factors_list (ShampooKroneckerFactorsListType): A list of ShampooKroneckerFactors objects.
        """
        ...

    def _create_kronecker_factors_state(
        self,
        block_list: tuple[Tensor, ...],
        # type: ignore
        state: Mapping[Tensor, Any],
        block_info_list: tuple[BlockInfo, ...],
        preconditioned_dims_list: tuple[tuple[int, ...], ...],
    ) -> list[ShampooKroneckerFactorsListType]:
        # Instantiate (blocked) Kronecker factors and construct list of Kronecker factors.
        # NOTE: We need to instantiate the Kronecker factor states within the optimizer's state dictionary,
        # and do not explicitly store them as ShampooPreconditionerList attributes here.
        # This is because the optimizer state is defined per-parameter, but ShampooPreconditionerList is defined
        # across each parameter group (which includes multiple parameters).
        kronecker_factors_list = []
        for block, block_info, dims, preconditioned_dims in zip(
            block_list,
            block_info_list,
            self._dims_list,
            preconditioned_dims_list,
            strict=True,
        ):
            param_index, block_index = block_info.composable_block_ids
            if block_index not in state[block_info.param]:
                state[block_info.param][block_index] = {}
            block_state = state[block_info.param][block_index]
            block_state[SHAMPOO] = self._create_kronecker_factors_state_for_block(
                block=block,
                block_info=block_info,
                dims=dims,
                preconditioned_dims=preconditioned_dims,
            )
            kronecker_factors_list.append(
                self._create_kronecker_factors_list(block_state[SHAMPOO], block_info)
            )

            logger.info(
                f"Instantiated Shampoo Preconditioner {str(param_index) + '.' + str(block_index)} for Parameter {param_index} ({block_info.param.shape}), Block {block_index} ({block.shape})."
            )

        return kronecker_factors_list

    @abstractmethod
    def _get_inverse_roots_from_override(
        self,
        preconditioned_dims_selector_list: tuple[tuple[bool, ...], ...],
    ) -> tuple[tuple[float, ...], ...]:
        """
        Retrieves the inverse roots from the override parameter for each block.

        For each block, we compute the inverse root from the inverse exponent override parameter according to its order.
        If the order is not present in the inverse exponent override parameter, the default value is used for the inverse exponent override.
        The inverse root is then computed as 1 / inverse exponent override.

        Args:
            preconditioned_dims_selector_list (tuple[tuple[bool, ...], ...]): A list of selectors indicating which dimensions are preconditioned for each block.

        Returns:
            inverse_roots (tuple[tuple[float, ...], ...]): A list of inverse roots for each tensor in the preconditioner.
        """
        ...

    @abstractmethod
    def _amortized_computation(self) -> None:
        """
        Computes the amortized computation needed for each Shampoo preconditioner implementation.
        This amortized computation is computation heavy work that cannot be done for each step.
        """
        ...

    @staticmethod
    def _check_factor_matrix_for_diagonality_nan_and_inf(
        factor_matrix: Tensor,
        is_factor_matrix_diagonal: Tensor,
        factor_matrix_index: str,
    ) -> None:
        # For tracking diagonality of the factor matrix.
        # Checks if the factor matrix is currently diagonal, then checks whether or not
        # the update factor matrix is diagonal.
        if is_factor_matrix_diagonal and not check_diagonal(factor_matrix):
            is_factor_matrix_diagonal.copy_(torch.tensor(False))
            logger.info(f"Factor matrix {factor_matrix_index} is not diagonal.")

        # Check for nan or inf values.
        if not torch.isfinite(factor_matrix).all():
            raise PreconditionerValueError(
                f"Encountered nan/inf values in factor matrix {factor_matrix_index}! "
                f"To mitigate, check if nan inputs are being passed into the network or nan gradients are being passed to the optimizer. "
                f"Otherwise, in some cases, this may be due to divergence of the algorithm. To mitigate, try decreasing the learning rate or increasing grafting epsilon. "
                f"For debugging purposes, factor_matrix {factor_matrix_index}: "
                f"{torch.min(factor_matrix)=}, {torch.max(factor_matrix)=}, "
                f"{factor_matrix.isinf().any()=}, {factor_matrix.isnan().any()=}."
            )

    def _raise_exception_if_failure_tolerance_exceeded(
        self,
        success_tracker: list[bool],
        preconditioner_index: int,
        exception: Exception,
    ) -> None:
        """Raises an exception if the number of failed amortized computations exceeds the tolerance.

        Resets the counter at the given index when all amortized computations are successful.

        Args:
            success_tracker (list[bool]): A list of booleans indicating whether the amortized computation was successful.
            preconditioner_index (int): The index of the preconditioner.
            exception (Exception): The exception to raise.

        Raises:
            exception (Exception): The exception to raise.

        """
        if all(success_tracker):
            # Reset counter for failed amortized computations.
            self._masked_failed_amortized_computation_counter_list[
                preconditioner_index
            ] = 0
        else:
            # Increment counter for failed amortized computations.
            self._masked_failed_amortized_computation_counter_list[
                preconditioner_index
            ] += 1
            # Raise the exception if the tolerance at the given index is exceeded.
            failure_counter = self._masked_failed_amortized_computation_counter_list[
                preconditioner_index
            ]
            tolerance = (
                self._preconditioner_config.num_tolerated_failed_amortized_computations
            )
            if failure_counter > tolerance:
                raise exception

    def update_preconditioners(
        self,
        masked_grad_list: tuple[Tensor, ...],
        step: Tensor,
        perform_amortized_computation: bool,
    ) -> None:
        """
        Updates the preconditioners.

        Args:
            masked_grad_list (tuple[Tensor, ...]): A list of gradients with their corresponding masks.
            step (Tensor): The current step.
            perform_amortized_computation (bool): Whether to perform an amortized computation.

        Returns:
            None
        """
        with profiler.record_function(
            f"## {self.__class__.__name__}:{self.update_preconditioners.__name__} ##"
        ):
            # Update the Kronecker factor matrices.
            self._update_factor_matrices(masked_grad_list=masked_grad_list)

            # Update bias correction term based on step.
            if self._use_bias_correction and self._beta2 < 1.0:
                self._bias_correction2 = torch.tensor(1.0) - self._beta2**step

            # In Shampoo, this is equivalent to computing the inverse factor matrix.
            # In eigenvalue-corrected Shampoo, this is equivalent to computing the eigenvectors of the factor matrix.
            if perform_amortized_computation:
                self._amortized_computation()

    def _initialize_state_lists(
        self,
        block_list: tuple[Tensor, ...],
        kronecker_factors_list: list[ShampooKroneckerFactorsListType],
        preconditioned_dims_list: tuple[tuple[int, ...], ...],
        preconditioned_dims_selector_list: tuple[tuple[bool, ...], ...],
    ) -> None:
        # Initialize local lists.
        self._local_kronecker_factors_list: tuple[
            ShampooKroneckerFactorsListType,
            ...,
        ] = tuple(kronecker_factors_list)
        self._local_order_list: tuple[int, ...] = tuple(
            block.dim() for block in block_list
        )
        self._local_roots_list: tuple[tuple[float, ...], ...] = (
            self._get_inverse_roots_from_override(preconditioned_dims_selector_list)
        )
        self._local_failed_amortized_computation_counter_list: list[int] = [0] * len(
            self._local_kronecker_factors_list
        )
        self._local_preconditioned_dims_selector_list: tuple[tuple[bool, ...], ...] = (
            preconditioned_dims_selector_list
        )

        # Masked lists are the list of active preconditioners or values after filtering out gradients with None.
        self._masked_order_list: tuple[int, ...] = self._local_order_list
        self._masked_roots_list: tuple[tuple[float, ...], ...] = self._local_roots_list
        self._masked_failed_amortized_computation_counter_list: list[int] = (
            self._local_failed_amortized_computation_counter_list
        )
        self._masked_kronecker_factors_list: tuple[
            ShampooKroneckerFactorsListType,
            ...,
        ] = self._local_kronecker_factors_list
        self._masked_preconditioned_dims_selector_list: tuple[tuple[bool, ...], ...] = (
            self._local_preconditioned_dims_selector_list
        )

        # Construct lists of bytes and numels for logging purposes.
        # NOTE: These lists are constructed across all blocked parameters.
        self._numel_list: tuple[int, ...] = tuple(
            sum(2 * dim**2 for dim in preconditioned_dims)
            for preconditioned_dims in preconditioned_dims_list
        )
        self._num_bytes_list: tuple[int, ...] = tuple(
            numel
            * (get_dtype_size(self._factor_matrix_dtype) + get_dtype_size(block.dtype))
            // 2
            for numel, block in zip(self._numel_list, block_list, strict=True)
        )

    def compress_preconditioner_list(
        self, local_grad_selector: tuple[bool, ...]
    ) -> None:
        with profiler.record_function(
            f"## {self.__class__.__name__}:{self.compress_preconditioner_list.__name__} ##"
        ):
            self._masked_order_list: tuple[int, ...] = compress_list(  # type: ignore[no-redef]
                self._local_order_list, local_grad_selector
            )
            self._masked_roots_list: tuple[tuple[float, ...], ...] = compress_list(  # type: ignore[no-redef]
                self._local_roots_list, local_grad_selector
            )
            self._masked_failed_amortized_computation_counter_list: list[int] = (  # type: ignore[no-redef]
                list(
                    compress_list(
                        self._local_failed_amortized_computation_counter_list,
                        local_grad_selector,
                    )
                )
            )
            self._masked_kronecker_factors_list: tuple[  # type: ignore[no-redef]
                ShampooKroneckerFactorsListType,
                ...,
            ] = compress_list(self._local_kronecker_factors_list, local_grad_selector)
            self._masked_preconditioned_dims_selector_list = compress_list(  # type: ignore[no-redef]
                self._local_preconditioned_dims_selector_list, local_grad_selector
            )

    def _update_factor_matrices(self, masked_grad_list: tuple[Tensor, ...]) -> None:
        with profiler.record_function(
            f"## {self.__class__.__name__}:{self._update_factor_matrices.__name__} ##"
        ):
            # NOTE: Unlike AdagradPreconditionerList, we will loop through each gradient individually.
            # We apply foreach operators onto the list of Kronecker factor matrices (as opposed to the
            # full list of gradients/optimizer states).
            for grad, order, preconditioned_dims_selector, kronecker_factors in zip(
                masked_grad_list,
                self._masked_order_list,
                self._masked_preconditioned_dims_selector_list,
                self._masked_kronecker_factors_list,
                strict=True,
            ):
                # Scale Kronecker factors as a list.
                if self._beta2 != 1.0 and kronecker_factors.factor_matrices:
                    torch._foreach_mul_(kronecker_factors.factor_matrices, self._beta2)

                # Construct outer product list for updating Kronecker factors.
                outer_product_list = tuple(
                    torch.tensordot(
                        grad,
                        grad,
                        # Contracts across all dimensions except for k.
                        dims=[[*chain(range(k), range(k + 1, order))]] * 2,  # type: ignore[has-type]
                    )
                    for k in compress_list(range(order), preconditioned_dims_selector)
                )

                # Because of preconditioned_dims_selector, we may have no factor matrices to update.
                if kronecker_factors.factor_matrices:
                    # Update Kronecker factors.
                    torch._foreach_add_(
                        kronecker_factors.factor_matrices,
                        outer_product_list,
                        alpha=1 - self._beta2 if self._beta2 != 1.0 else 1.0,
                    )

    @staticmethod
    def _precondition_grad(
        grad: Tensor,
        preconditioned_dims_selector: tuple[bool, ...],
        preconditioner_list: tuple[Tensor, ...],
        dims: tuple[list[int], list[int]] = ([0], [0]),
    ) -> Tensor:
        # TODO: Need to refactor this function to be more efficient. Ideally eliminate those branches.
        # Might consider einsum?
        assert (
            sum(preconditioned_dims_selector) == len(preconditioner_list)
        ), f"The number of dimensions to precondition ({sum(preconditioned_dims_selector)}) must match the number of preconditioners ({len(preconditioner_list)})."
        preconditioner_list_iter = iter(preconditioner_list)
        return reduce(
            lambda grad, should_precondition: torch.tensordot(
                grad, next(preconditioner_list_iter), dims=dims
            )
            if should_precondition
            # Perform a left rotation on grad if not preconditioned.
            else grad.permute(*range(1, grad.ndim), 0),
            preconditioned_dims_selector,
            grad,
        )


class ShampooPreconditionerList(
    BaseShampooPreconditionerList[
        ShampooKroneckerFactorsState, ShampooKroneckerFactorsList
    ]
):
    """Shampoo preconditioners for list of parameters."""

    def _create_kronecker_factors_state_for_block(
        self,
        block: Tensor,
        block_info: BlockInfo,
        dims: torch.Size,
        preconditioned_dims: tuple[int, ...],
    ) -> ShampooKroneckerFactorsState:
        inv_factor_matrices = tuple(
            block_info.allocate_zeros_tensor(
                size=(dim, dim),
                dtype=block.dtype,
                device=block_info.param.device,
            )
            for dim in preconditioned_dims
        )
        # Initialize inv_factor_matrices as identity matrices.
        for t in inv_factor_matrices:
            block_info.get_tensor(t).fill_diagonal_(1.0)

        base_kronecker_factors = self._create_base_kronecker_factors(
            block_info=block_info, preconditioned_dims=preconditioned_dims
        )
        return ShampooKroneckerFactorsState(
            factor_matrices=base_kronecker_factors.factor_matrices,
            factor_matrix_indices=base_kronecker_factors.factor_matrix_indices,
            inv_factor_matrices=inv_factor_matrices,
        )

    def _create_preconditioned_dims_selector_list(self) -> tuple[tuple[bool, ...], ...]:
        return tuple(
            tuple(
                getattr(self._preconditioner_config, "inverse_exponent_override", {})
                .get(len(dims), {})
                .get(d, 1 / (2 * len(dims)))
                != 0.0
                # Traverse through each dim of a block.
                for d in range(len(dims))
            )
            # Traverse through each block's dims.
            for dims in self._dims_list
        )

    def _create_kronecker_factors_list(
        self,
        kronecker_factors_state: ShampooKroneckerFactorsState,
        block_info: BlockInfo,
    ) -> ShampooKroneckerFactorsList:
        return ShampooKroneckerFactorsList(
            factor_matrices=tuple(
                block_info.get_tensor(t)
                for t in kronecker_factors_state.factor_matrices
            ),
            inv_factor_matrices=tuple(
                block_info.get_tensor(t)
                for t in kronecker_factors_state.inv_factor_matrices
            ),
            factor_matrix_indices=kronecker_factors_state.factor_matrix_indices,
            is_factor_matrices_diagonal=kronecker_factors_state.is_factor_matrices_diagonal,
        )

    def _get_inverse_roots_from_override(
        self, preconditioned_dims_selector_list: tuple[tuple[bool, ...], ...]
    ) -> tuple[tuple[float, ...], ...]:
        return tuple(
            tuple(
                # Compute the inverse root, 1 / inverse_exponent{_override}, accordingly for each required dim.
                1
                / getattr(self._preconditioner_config, "inverse_exponent_override", {})
                .get(len(preconditioned_dims_selector), {})
                .get(k, 1 / (2 * len(preconditioned_dims_selector)))
                # Traverse through each dim of a block that requires precondition.
                for k, should_precondition in enumerate(preconditioned_dims_selector)
                if should_precondition
            )
            # Traverse through each block's preconditioned_dims_selector.
            for preconditioned_dims_selector in preconditioned_dims_selector_list
        )

    def precondition(self, masked_grad_list: tuple[Tensor, ...]) -> tuple[Tensor, ...]:
        """
        Preconditions a list of gradients using the Shampoo preconditioner.

        Args:
            masked_grad_list (tuple[Tensor, ...]): A list of gradients with their corresponding masks.

        Returns:
            preconditioned_grads (tuple[Tensor, ...]): A list of preconditioned gradients.
        """
        with profiler.record_function(
            f"## {self.__class__.__name__}:{self.precondition.__name__} ##"
        ):
            return tuple(
                self._precondition_grad(
                    grad=masked_grad,
                    preconditioned_dims_selector=preconditioned_dims_selector,
                    preconditioner_list=kronecker_factors.inv_factor_matrices,
                )
                for masked_grad, preconditioned_dims_selector, kronecker_factors in zip(
                    masked_grad_list,
                    self._masked_preconditioned_dims_selector_list,
                    self._masked_kronecker_factors_list,
                    strict=True,
                )
            )

    @torch.compiler.disable
    def _amortized_computation(self) -> None:
        # NOTE: This function currently only computes the matrix root inverse based on
        # the masked lists which combines both selection based on the distributor and where
        # grad is not None. Implicitly, this assumes that there are no changes between the
        # selector or masking from iteration-to-iteration within a single precondition_frequency
        # interval.
        with profiler.record_function(
            f"## {self.__class__.__name__}:{self._amortized_computation.__name__} ##"
        ):
            for idx, (kronecker_factors, roots) in enumerate(
                zip(
                    self._masked_kronecker_factors_list,
                    self._masked_roots_list,
                    strict=True,
                )
            ):
                success_tracker: list[bool] = []
                for (
                    factor_matrix,
                    inv_factor_matrix,
                    is_factor_matrix_diagonal,
                    factor_matrix_index,
                    root,
                ) in zip(
                    kronecker_factors.factor_matrices,
                    kronecker_factors.inv_factor_matrices,
                    kronecker_factors.is_factor_matrices_diagonal,
                    kronecker_factors.factor_matrix_indices,
                    roots,
                    strict=True,
                ):
                    # Incorporate bias correction.
                    bias_corrected_factor_matrix = (
                        factor_matrix / self._bias_correction2
                    )

                    BaseShampooPreconditionerList._check_factor_matrix_for_diagonality_nan_and_inf(
                        factor_matrix=bias_corrected_factor_matrix,
                        is_factor_matrix_diagonal=is_factor_matrix_diagonal,
                        factor_matrix_index=factor_matrix_index,
                    )

                    # Compute inverse preconditioner.
                    root_inv_config = cast(
                        RootInvConfig,
                        self._preconditioner_config.amortized_computation_config,
                    )
                    try:
                        computed_inv_factor_matrix = matrix_inverse_root(
                            A=bias_corrected_factor_matrix,
                            root=Fraction(root),
                            root_inv_config=root_inv_config,
                            epsilon=self._epsilon,
                            is_diagonal=bool(is_factor_matrix_diagonal),
                        ).to(dtype=inv_factor_matrix.dtype)
                        # Add success to success tracker.
                        success_tracker.append(True)
                    except Exception as exception:
                        # Add failure to success tracker.
                        success_tracker.append(False)
                        logger.warning(
                            f"Matrix computation failed for factor matrix {factor_matrix_index} "
                            f"with {exception=}. Using previous inverted factor matrix and continuing..."
                        )
                        # Define computed_inv_factor_matrix to prevent undefined local variable error.
                        computed_inv_factor_matrix = inv_factor_matrix

                    # Check if we encounter NaN or inf values in computed inverse matrix.
                    if not torch.isfinite(computed_inv_factor_matrix).all():
                        torch.set_printoptions(threshold=100_000)
                        raise PreconditionerValueError(
                            f"Encountered nan or inf values in inverse factor matrix {factor_matrix_index}! "
                            f"To mitigate, check factor matrix before the matrix computation: {bias_corrected_factor_matrix=}"
                        )
                    inv_factor_matrix.copy_(computed_inv_factor_matrix)

                # Only reuse previous inverse roots if tolerance is not exceeded.
                self._raise_exception_if_failure_tolerance_exceeded(
                    success_tracker=success_tracker,
                    preconditioner_index=idx,
                    exception=ValueError(
                        f"The number of failed inverse root computations for factors {kronecker_factors.factor_matrix_indices} exceeded the allowed tolerance."
                    ),
                )


class EigendecomposedShampooPreconditionerList(
    BaseShampooPreconditionerList[
        EigendecomposedShampooKroneckerFactorsState,
        EigendecomposedShampooKroneckerFactorsList,
    ]
):
    """Eigendecomposed Shampoo preconditioners for list of parameters."""

    def _create_kronecker_factors_state_for_block(
        self,
        block: Tensor,
        block_info: BlockInfo,
        dims: torch.Size,
        preconditioned_dims: tuple[int, ...],
    ) -> EigendecomposedShampooKroneckerFactorsState:
        factor_matrices_eigenvectors = tuple(
            block_info.allocate_zeros_tensor(
                size=(dim, dim),
                dtype=block.dtype,
                device=block_info.param.device,
            )
            for dim in preconditioned_dims
        )
        factor_matrices_eigenvalues = tuple(
            block_info.allocate_zeros_tensor(
                size=(dim,),
                dtype=block.dtype,
                device=block_info.param.device,
            )
            for dim in preconditioned_dims
        )

        base_kronecker_factors = self._create_base_kronecker_factors(
            block_info=block_info, preconditioned_dims=preconditioned_dims
        )
        return EigendecomposedShampooKroneckerFactorsState(
            factor_matrices=base_kronecker_factors.factor_matrices,
            factor_matrices_eigenvectors=factor_matrices_eigenvectors,
            factor_matrices_eigenvalues=factor_matrices_eigenvalues,
            factor_matrix_indices=base_kronecker_factors.factor_matrix_indices,
        )

    def _create_preconditioned_dims_selector_list(self) -> tuple[tuple[bool, ...], ...]:
        return tuple(
            tuple(
                getattr(self._preconditioner_config, "inverse_exponent_override", {})
                .get(len(dims), {})
                .get(d, 1 / (2 * len(dims)))
                != 0.0
                # Traverse through each dim of a block.
                for d in range(len(dims))
            )
            # Traverse through each block's dims.
            for dims in self._dims_list
        )

    def _create_kronecker_factors_list(
        self,
        kronecker_factors_state: EigendecomposedShampooKroneckerFactorsState,
        block_info: BlockInfo,
    ) -> EigendecomposedShampooKroneckerFactorsList:
        return EigendecomposedShampooKroneckerFactorsList(
            factor_matrices=tuple(
                block_info.get_tensor(t)
                for t in kronecker_factors_state.factor_matrices
            ),
            factor_matrices_eigenvectors=tuple(
                block_info.get_tensor(t)
                for t in kronecker_factors_state.factor_matrices_eigenvectors
            ),
            factor_matrices_eigenvalues=tuple(
                block_info.get_tensor(t)
                for t in kronecker_factors_state.factor_matrices_eigenvalues
            ),
            factor_matrix_indices=kronecker_factors_state.factor_matrix_indices,
            is_factor_matrices_diagonal=kronecker_factors_state.is_factor_matrices_diagonal,
        )

    def _get_inverse_roots_from_override(
        self, preconditioned_dims_selector_list: tuple[tuple[bool, ...], ...]
    ) -> tuple[tuple[float, ...], ...]:
        return tuple(
            tuple(
                # Compute the inverse root, 1 / inverse_exponent{_override}, accordingly for each required dim.
                1
                / getattr(self._preconditioner_config, "inverse_exponent_override", {})
                .get(len(preconditioned_dims_selector), {})
                .get(k, 1 / (2 * len(preconditioned_dims_selector)))
                # Traverse through each dim of a block that requires precondition.
                for k, should_precondition in enumerate(preconditioned_dims_selector)
                if should_precondition
            )
            # Traverse through each block's preconditioned_dims_selector.
            for preconditioned_dims_selector in preconditioned_dims_selector_list
        )

    def precondition(self, masked_grad_list: tuple[Tensor, ...]) -> tuple[Tensor, ...]:
        """
        Preconditions a list of gradients using the eigendecomposed Shampoo preconditioner.

        Args:
            masked_grad_list (tuple[Tensor, ...]): A list of gradients with their corresponding masks.

        Returns:
            tuple[Tensor, ...]: A list of preconditioned gradients.
        """
        with profiler.record_function(
            f"## {self.__class__.__name__}:{self.precondition.__name__} ##"
        ):
            return tuple(
                self._precondition_grad(
                    grad=masked_grad,
                    preconditioned_dims_selector=preconditioned_dims_selector,
                    preconditioner_list=tuple(
                        eigenvectors
                        * eigenvalues.add(self._epsilon).pow_(-1.0 / root).unsqueeze(0)
                        @ eigenvectors.T
                        for eigenvectors, eigenvalues, root in zip(
                            kronecker_factors.factor_matrices_eigenvectors,
                            kronecker_factors.factor_matrices_eigenvalues,
                            roots,
                            strict=True,
                        )
                    ),
                )
                for masked_grad, preconditioned_dims_selector, kronecker_factors, roots in zip(
                    masked_grad_list,
                    self._masked_preconditioned_dims_selector_list,
                    self._masked_kronecker_factors_list,
                    self._masked_roots_list,
                    strict=True,
                )
            )

    @torch.compiler.disable
    def _amortized_computation(self) -> None:
        # NOTE: This function currently only computes the eigendecomposition based on
        # the masked lists which combines both selection based on the distributor and where
        # grad is not None. Implicitly, this assumes that there are no changes between the
        # selector or masking from iteration-to-iteration within a single precondition_frequency
        # interval.
        with profiler.record_function(
            f"## {self.__class__.__name__}:{self._amortized_computation.__name__} ##"
        ):
            for idx, kronecker_factors in enumerate(
                self._masked_kronecker_factors_list
            ):
                success_tracker: list[bool] = []
                for (
                    factor_matrix,
                    factor_matrix_eigenvectors,
                    factor_matrix_eigenvalues,
                    is_factor_matrix_diagonal,
                    factor_matrix_index,
                ) in zip(
                    kronecker_factors.factor_matrices,
                    kronecker_factors.factor_matrices_eigenvectors,
                    kronecker_factors.factor_matrices_eigenvalues,
                    kronecker_factors.is_factor_matrices_diagonal,
                    kronecker_factors.factor_matrix_indices,
                    strict=True,
                ):
                    # Incorporate bias correction.
                    bias_corrected_factor_matrix = (
                        factor_matrix / self._bias_correction2
                    )

                    BaseShampooPreconditionerList._check_factor_matrix_for_diagonality_nan_and_inf(
                        factor_matrix=bias_corrected_factor_matrix,
                        is_factor_matrix_diagonal=is_factor_matrix_diagonal,
                        factor_matrix_index=factor_matrix_index,
                    )

                    # Compute inverse preconditioner.
                    eigendecomposition_config = cast(
                        EigendecompositionConfig,
                        self._preconditioner_config.amortized_computation_config,
                    )
                    if isinstance(
                        eigendecomposition_config, QREigendecompositionConfig
                    ):
                        eigendecomposition_config.eigenvectors_estimate = (
                            factor_matrix_eigenvectors
                        )
                    try:
                        computed_eigenvalues, computed_eigenvectors = (
                            matrix_eigendecomposition(
                                A=bias_corrected_factor_matrix,
                                eigendecomposition_config=eigendecomposition_config,
                                is_diagonal=bool(is_factor_matrix_diagonal),
                            )
                        )
                        # Add success to success tracker.
                        success_tracker.append(True)
                    except Exception as exception:
                        # Add failure to success tracker.
                        success_tracker.append(False)
                        logger.warning(
                            f"Matrix computation failed for factor matrix {factor_matrix_index} "
                            f"with {exception=}. Using previous inverted factor matrix and continuing..."
                        )
                        # Define computed_eigenvalues and computed_eigenvectors to prevent undefined local variable error.
                        computed_eigenvalues = factor_matrix_eigenvalues
                        computed_eigenvectors = factor_matrix_eigenvectors

                    # Check if we encounter NaN or inf values in computed quantities.
                    for computed_quantity, quantity_name, target in zip(
                        (computed_eigenvalues, computed_eigenvectors),
                        ("eigenvalues", "eigenvectors"),
                        (factor_matrix_eigenvalues, factor_matrix_eigenvectors),
                        strict=True,
                    ):
                        if not torch.isfinite(computed_quantity).all():
                            torch.set_printoptions(threshold=100_000)
                            raise PreconditionerValueError(
                                f"Encountered nan or inf values in {quantity_name} of factor matrix {factor_matrix_index}! "
                                f"To mitigate, check factor matrix before the matrix computation: {bias_corrected_factor_matrix=}"
                            )
                        target.copy_(computed_quantity)

                # Only reuse previous inverse roots if tolerance is not exceeded.
                self._raise_exception_if_failure_tolerance_exceeded(
                    success_tracker=success_tracker,
                    preconditioner_index=idx,
                    exception=ValueError(
                        f"The number of failed eigendecompositions for factors {kronecker_factors.factor_matrix_indices} exceeded the allowed tolerance."
                    ),
                )


class EigenvalueCorrectedShampooPreconditionerList(
    BaseShampooPreconditionerList[
        EigenvalueCorrectedShampooKroneckerFactorsState,
        EigenvalueCorrectedShampooKroneckerFactorsList,
    ]
):
    """Eigenvalue-corrected Shampoo preconditioners for list of parameters."""

    def _create_kronecker_factors_state_for_block(
        self,
        block: Tensor,
        block_info: BlockInfo,
        dims: torch.Size,
        preconditioned_dims: tuple[int, ...],
    ) -> EigenvalueCorrectedShampooKroneckerFactorsState:
        factor_matrices_eigenvectors = tuple(
            block_info.allocate_zeros_tensor(
                size=(dim, dim),
                dtype=block.dtype,
                device=block_info.param.device,
            )
            for dim in preconditioned_dims
        )
        corrected_eigenvalues = block_info.allocate_zeros_tensor(
            # Note that the corrected eigenvalues are not affected by the preconditioned_dims.
            size=tuple(dims),
            dtype=block.dtype,
            device=block_info.param.device,
        )

        base_kronecker_factors = self._create_base_kronecker_factors(
            block_info=block_info, preconditioned_dims=preconditioned_dims
        )
        return EigenvalueCorrectedShampooKroneckerFactorsState(
            factor_matrices=base_kronecker_factors.factor_matrices,
            factor_matrices_eigenvectors=factor_matrices_eigenvectors,
            corrected_eigenvalues=corrected_eigenvalues,
            factor_matrix_indices=base_kronecker_factors.factor_matrix_indices,
        )

    def _create_preconditioned_dims_selector_list(self) -> tuple[tuple[bool, ...], ...]:
        return tuple(
            tuple(
                d
                not in getattr(
                    self._preconditioner_config,
                    "ignored_basis_change_dims",
                    {},
                ).get(len(dims), [])
                # Traverse through each dim of a block.
                for d in range(len(dims))
            )
            # Traverse through each block's dims.
            for dims in self._dims_list
        )

    def _create_kronecker_factors_list(
        self,
        kronecker_factors_state: EigenvalueCorrectedShampooKroneckerFactorsState,
        block_info: BlockInfo,
    ) -> EigenvalueCorrectedShampooKroneckerFactorsList:
        return EigenvalueCorrectedShampooKroneckerFactorsList(
            factor_matrices=tuple(
                block_info.get_tensor(t)
                for t in kronecker_factors_state.factor_matrices
            ),
            factor_matrices_eigenvectors=tuple(
                block_info.get_tensor(t)
                for t in kronecker_factors_state.factor_matrices_eigenvectors
            ),
            corrected_eigenvalues=block_info.get_tensor(
                kronecker_factors_state.corrected_eigenvalues
            ),
            factor_matrix_indices=kronecker_factors_state.factor_matrix_indices,
            is_factor_matrices_diagonal=kronecker_factors_state.is_factor_matrices_diagonal,
        )

    def _get_inverse_roots_from_override(
        self, preconditioned_dims_selector_list: tuple[tuple[bool, ...], ...]
    ) -> tuple[tuple[float, ...], ...]:
        # NOTE: In eigenvalue-corrected Shampoo, there is only a single inverse root that is applied to the corrected eigenvalues.
        return tuple(
            (
                # Compute the inverse root, 1 / eigenvalue_inverse_exponent{_override}, for each block.
                1
                / getattr(
                    self._preconditioner_config,
                    "inverse_exponent_override",
                    {},
                ).get(len(preconditioned_dims_selector), 1 / 2),
            )
            # Traverse through each block's preconditioned_dims_selector.
            for preconditioned_dims_selector in preconditioned_dims_selector_list
        )

    def update_preconditioners(
        self,
        masked_grad_list: tuple[Tensor, ...],
        step: Tensor,
        perform_amortized_computation: bool,
    ) -> None:
        """
        Updates the preconditioners.

        Args:
            masked_grad_list (tuple[Tensor, ...]): A list of gradients with their corresponding masks.
            step (Tensor): The current step.
            perform_amortized_computation (bool): Whether to perform an amortized computation.

        Returns:
            None
        """
        with profiler.record_function(
            f"## {self.__class__.__name__}:{self.update_preconditioners.__name__} ##"
        ):
            super().update_preconditioners(
                masked_grad_list=masked_grad_list,
                step=step,
                perform_amortized_computation=perform_amortized_computation,
            )
            # Update the eigenvalue corrections of Shampoo's preconditioner.
            self._update_eigenvalue_corrections(masked_grad_list=masked_grad_list)

    def _update_eigenvalue_corrections(
        self, masked_grad_list: tuple[Tensor, ...]
    ) -> None:
        with profiler.record_function(
            f"## {self.__class__.__name__}:{self._update_eigenvalue_corrections.__name__} ##"
        ):
            # NOTE: Unlike AdagradPreconditionerList, we will loop through each gradient individually.
            for grad, preconditioned_dims_selector, kronecker_factors in zip(
                masked_grad_list,
                self._masked_preconditioned_dims_selector_list,
                self._masked_kronecker_factors_list,
                strict=True,
            ):
                factor_eigenvectors = kronecker_factors.factor_matrices_eigenvectors
                if factor_eigenvectors and factor_eigenvectors[0].any():
                    grad = self._precondition_grad(
                        grad=grad,
                        preconditioned_dims_selector=preconditioned_dims_selector,
                        preconditioner_list=factor_eigenvectors,
                    )
                # Scale corrected eigenvalues.
                # NOTE: The case when self._beta2 == 1.0 is not well tested and might not be stable.
                if self._beta2 != 1.0:
                    kronecker_factors.corrected_eigenvalues.mul_(self._beta2)
                # Update corrected eigenvalues (squared gradient in eigenbasis of Shampoo preconditioner).
                kronecker_factors.corrected_eigenvalues.add_(
                    grad.square(),
                    alpha=1 - self._beta2 if self._beta2 != 1.0 else 1.0,
                )

    def precondition(self, masked_grad_list: tuple[Tensor, ...]) -> tuple[Tensor, ...]:
        """
        Preconditions a list of gradients using the eigenvalue-corrected Shampoo preconditioner.

        Args:
            masked_grad_list (tuple[Tensor, ...]): A list of gradients with their corresponding masks.

        Returns:
            preconditioned_grads (tuple[Tensor, ...]): A list of preconditioned gradients.
        """
        with profiler.record_function(
            f"## {self.__class__.__name__}:{self.precondition.__name__} ##"
        ):
            preconditioned_grad_list = []
            for (
                masked_grad,
                preconditioned_dims_selector,
                kronecker_factors,
                roots,
            ) in zip(
                masked_grad_list,
                self._masked_preconditioned_dims_selector_list,
                self._masked_kronecker_factors_list,
                self._masked_roots_list,
                strict=True,
            ):
                factor_eigenvectors = kronecker_factors.factor_matrices_eigenvectors
                corrected_eigenvalues = kronecker_factors.corrected_eigenvalues
                use_eigenbasis = factor_eigenvectors and factor_eigenvectors[0].any()
                grad = masked_grad.clone()
                if use_eigenbasis:
                    # Convert to eigenbasis of Shampoo factor matrices.
                    grad = self._precondition_grad(
                        grad=grad,
                        preconditioned_dims_selector=preconditioned_dims_selector,
                        preconditioner_list=factor_eigenvectors,
                    )

                # Verify that the number of roots is 1 in Eigenvalue-Corrected Shampoo preconditioner.
                assert len(roots) == 1, f"{len(roots)=} != 1"
                # Precondition with inverse root of corrected eigenvalues.
                grad.div_(
                    corrected_eigenvalues.div(self._bias_correction2)
                    .add_(self._epsilon)
                    .pow_(1 / roots[0])
                )
                if use_eigenbasis:
                    # Convert back to basis of the parameters.
                    grad = self._precondition_grad(
                        grad=grad,
                        preconditioned_dims_selector=preconditioned_dims_selector,
                        preconditioner_list=factor_eigenvectors,
                        dims=([0], [1]),
                    )
                preconditioned_grad_list.append(grad)
            return tuple(preconditioned_grad_list)

    @torch.compiler.disable
    def _amortized_computation(self) -> None:
        # NOTE: This function currently only computes the preconditioner eigenvectors based on
        # the masked lists which combines both selection based on the distributor and where
        # grad is not None. Implicitly, this assumes that there are no changes between the
        # selector or masking from iteration-to-iteration within a single precondition_frequency
        # interval.
        with profiler.record_function(
            f"## {self.__class__.__name__}:{self._amortized_computation.__name__} ##"
        ):
            for idx, kronecker_factors in enumerate(
                self._masked_kronecker_factors_list
            ):
                success_tracker: list[bool] = []
                for (
                    factor_matrix,
                    factor_matrix_eigenvectors,
                    is_factor_matrix_diagonal,
                    factor_matrix_index,
                ) in zip(
                    kronecker_factors.factor_matrices,
                    kronecker_factors.factor_matrices_eigenvectors,
                    kronecker_factors.is_factor_matrices_diagonal,
                    kronecker_factors.factor_matrix_indices,
                    strict=True,
                ):
                    BaseShampooPreconditionerList._check_factor_matrix_for_diagonality_nan_and_inf(
                        factor_matrix=factor_matrix,
                        is_factor_matrix_diagonal=is_factor_matrix_diagonal,
                        factor_matrix_index=factor_matrix_index,
                    )

                    # Compute eigenvectors of factor matrix.
                    eigendecomposition_config = cast(
                        EigendecompositionConfig,
                        self._preconditioner_config.amortized_computation_config,
                    )
                    if isinstance(
                        eigendecomposition_config, QREigendecompositionConfig
                    ):
                        eigendecomposition_config.eigenvectors_estimate = (
                            factor_matrix_eigenvectors
                        )
                    try:
                        computed_eigenvectors = matrix_eigendecomposition(
                            A=factor_matrix,
                            eigendecomposition_config=eigendecomposition_config,
                            is_diagonal=bool(is_factor_matrix_diagonal),
                        )[1]
                        # Add success to success tracker.
                        success_tracker.append(True)
                    except Exception as exception:
                        # Add failure to success tracker.
                        success_tracker.append(False)
                        logger.warning(
                            f"Matrix computation failed for factor matrix {factor_matrix_index} "
                            f"with {exception=}. Using previous factor matrix eigenvectors and continuing..."
                        )
                        # Define computed_eigenvectors to prevent undefined local variable error.
                        computed_eigenvectors = factor_matrix_eigenvectors

                    # Check if we encounter NaN or inf values in computed eigenvectors.
                    if not torch.isfinite(computed_eigenvectors).all():
<<<<<<< HEAD
                    if not torch.isfinite(computed_eigenvectors).all():
=======
>>>>>>> 32dc0126
                        torch.set_printoptions(threshold=100_000)
                        raise PreconditionerValueError(
                            f"Encountered nan or inf values in eigenvectors of factor matrix {factor_matrix_index}! "
                            f"To mitigate, check factor matrix before the matrix computation: {factor_matrix=}"
                        )
                    factor_matrix_eigenvectors.copy_(computed_eigenvectors)

                # Only reuse previous eigenvectors if tolerance is not exceeded.
                self._raise_exception_if_failure_tolerance_exceeded(
                    success_tracker=success_tracker,
                    preconditioner_index=idx,
                    exception=ValueError(
                        f"The number of failed eigenvector computations for factors {kronecker_factors.factor_matrix_indices} exceeded the allowed tolerance."
                    ),
                )<|MERGE_RESOLUTION|>--- conflicted
+++ resolved
@@ -1610,10 +1610,6 @@
 
                     # Check if we encounter NaN or inf values in computed eigenvectors.
                     if not torch.isfinite(computed_eigenvectors).all():
-<<<<<<< HEAD
-                    if not torch.isfinite(computed_eigenvectors).all():
-=======
->>>>>>> 32dc0126
                         torch.set_printoptions(threshold=100_000)
                         raise PreconditionerValueError(
                             f"Encountered nan or inf values in eigenvectors of factor matrix {factor_matrix_index}! "

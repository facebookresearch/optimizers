"""
Copyright (c) Meta Platforms, Inc. and affiliates.
All rights reserved.

This source code is licensed under the BSD-style license found in the
LICENSE file in the root directory of this source tree.

"""

import logging
from abc import ABC, abstractmethod
from collections.abc import Callable, Mapping, Sequence
from dataclasses import dataclass, field
from fractions import Fraction
from functools import reduce

from itertools import chain
from typing import Any, cast, Generic, TypeVar

import torch
from distributed_shampoo.shampoo_types import (
    PreconditionerConfig,
    PreconditionerValueError,
)
from distributed_shampoo.utils.shampoo_block_info import BlockInfo
from distributed_shampoo.utils.shampoo_utils import compress_list, get_dtype_size
from matrix_functions import (
    check_diagonal,
    matrix_eigendecomposition,
    matrix_inverse_root,
)

from matrix_functions_types import (
    EigendecompositionConfig,
    QREigendecompositionConfig,
    RootInvConfig,
)
from optimizer_modules import OptimizerModule
from torch import Tensor
from torch.autograd import profiler


logger: logging.Logger = logging.getLogger(__name__)

ADAGRAD = "adagrad"
SHAMPOO = "shampoo"


class PreconditionerList(ABC):
    """Preconditioner base class.

    Args:
        block_list (tuple[Tensor, ...]): List of (blocks of) parameters.

    """

    def __init__(
        self,
        block_list: tuple[Tensor, ...],
    ) -> None:
        super().__init__()
        self._numel_list: tuple[int, ...] = (0,) * len(block_list)
        self._dims_list: tuple[torch.Size, ...] = tuple(
            block.size() for block in block_list
        )
        self._num_bytes_list: tuple[int, ...] = (0,) * len(block_list)

    @abstractmethod
    def update_preconditioners(
        self,
        masked_grad_list: tuple[Tensor, ...],
        step: Tensor,
        perform_amortized_computation: bool,
    ) -> None: ...

    @abstractmethod
    def precondition(
        self, masked_grad_list: tuple[Tensor, ...]
    ) -> tuple[Tensor, ...]: ...

    @abstractmethod
    def compress_preconditioner_list(
        self, local_grad_selector: tuple[bool, ...]
    ) -> None: ...

    @property
    def numel_list(self) -> tuple[int, ...]:
        return self._numel_list

    @property
    def dims_list(self) -> tuple[torch.Size, ...]:
        return self._dims_list

    @property
    def num_bytes_list(self) -> tuple[int, ...]:
        return self._num_bytes_list

    def numel(self) -> int:
        return sum(self._numel_list)

    def num_bytes(self) -> int:
        return sum(self._num_bytes_list)


class SGDPreconditionerList(PreconditionerList):
    """SGD (identity) preconditioners for a list of parameters.

    Args:
        block_list (tuple[Tensor, ...]): List of (blocks of) parameters.

    """

    def __init__(
        self,
        block_list: tuple[Tensor, ...],
    ) -> None:
        super().__init__(block_list)

    def update_preconditioners(
        self,
        masked_grad_list: tuple[Tensor, ...],
        step: Tensor,
        perform_amortized_computation: bool = False,
    ) -> None:
        return

    def precondition(self, masked_grad_list: tuple[Tensor, ...]) -> tuple[Tensor, ...]:
        return masked_grad_list

    def compress_preconditioner_list(
        self, local_grad_selector: tuple[bool, ...]
    ) -> None:
        return


class AdagradPreconditionerList(PreconditionerList):
    """Adagrad / Adam / RMSprop preconditioners for a list of parameters.

    Operations are performed in-place with foreach operators.

    NOTE: Does not support sparse gradients at this time.

    To enable Adagrad, set beta2 = 1.0.
    To enable RMSprop, set beta2 = 0.999.
    To enable Adam, set beta2 = 0.999, use_bias_correction = True.

    Other variants can also be specified.

    Args:
        block_list (tuple[Tensor, ...]): List of (blocks of) parameters.
        state (Mapping[Tensor, Any]): Mapping containing optimizer state.
        block_info_list (tuple[BlockInfo, ...]): List containing corresponding BlockInfo for each block/parameter in block_list.
            Note that this should have the same length as block_list.
        beta2 (float): Exponential moving average factor for Adam/RMSprop second moment state. If beta2 = 1., will use
            unweighted sum. (Default: 1.0)
        epsilon (float): Epsilon term for regularizing preconditioner to ensure positive definiteness. (Default: 1e-10)
        use_bias_correction (bool): Flag for using bias correction. (Default: False)

    """

    def __init__(
        self,
        block_list: tuple[Tensor, ...],
        # type: ignore
        state: Mapping[Tensor, Any],
        block_info_list: tuple[BlockInfo, ...],
        beta2: float = 1.0,
        epsilon: float = 1e-10,
        use_bias_correction: bool = True,
    ) -> None:
        super().__init__(block_list)

        # Instantiate scalar hyperparameters.
        self._beta2 = beta2
        self._epsilon = epsilon
        self._use_bias_correction = use_bias_correction
        self._bias_correction2: Tensor = torch.tensor(1.0)

        # Instantiate (blocked) AdaGrad preconditioners and construct preconditioner list.
        # NOTE: We need to instantiate the AdaGrad preconditioner states within the optimizer's state dictionary,
        # and do not explicitly store them as AdagradPreconditionerList attributes here.
        # This is because the optimizer state is defined per-parameter, but AdagradPreconditionerList is defined
        # across each parameter group (which includes multiple parameters).
        preconditioner_list: list[Tensor] = []
        for block, block_info in zip(block_list, block_info_list, strict=True):
            param_index, block_index = block_info.composable_block_ids
            if block_index not in state[block_info.param]:
                state[block_info.param][block_index] = {}
            block_state = state[block_info.param][block_index]

            # Instantiate AdaGrad optimizer state for this block.
            preconditioner_index = str(param_index) + "." + str(block_index)
            block_state[ADAGRAD] = block_info.allocate_zeros_tensor(
                size=block.size(),
                dtype=block.dtype,
                device=block.device,
            )
            preconditioner_list.append(block_info.get_tensor(block_state[ADAGRAD]))

            logger.info(
                f"Instantiated Adagrad Preconditioner {preconditioner_index} ({block_state[ADAGRAD].shape} with dtype {block_state[ADAGRAD].dtype}) "
                f"for Parameter {param_index} ({block_info.param.shape}), Block {block_index} ({block.shape})."
            )

        # Masked lists are the list of active preconditioners or values after filtering out gradients with None.
        self._local_preconditioner_list: tuple[Tensor, ...] = tuple(preconditioner_list)
        self._masked_preconditioner_list: tuple[Tensor, ...] = (
            self._local_preconditioner_list
        )

        # Construct lists of numels and bytes for logging purposes.
        self._numel_list: tuple[int, ...] = tuple(
            preconditioner.numel() for preconditioner in self._local_preconditioner_list
        )
        self._num_bytes_list: tuple[int, ...] = tuple(
            preconditioner.numel() * preconditioner.element_size()
            for preconditioner in self._local_preconditioner_list
        )

    def update_preconditioners(
        self,
        masked_grad_list: tuple[Tensor, ...],
        step: Tensor,
        perform_amortized_computation: bool = False,
    ) -> None:
        with profiler.record_function(
            f"## {self.__class__.__name__}:{self.update_preconditioners.__name__} ##"
        ):
            if self._beta2 == 1.0:
                torch._foreach_addcmul_(
                    self._masked_preconditioner_list,
                    masked_grad_list,
                    masked_grad_list,
                    value=1.0,
                )
            else:
                torch._foreach_mul_(self._masked_preconditioner_list, self._beta2)
                torch._foreach_addcmul_(
                    self._masked_preconditioner_list,
                    masked_grad_list,
                    masked_grad_list,
                    value=1 - self._beta2,
                )

            # Update bias correction term based on step list.
            if self._use_bias_correction and self._beta2 < 1.0:
                self._bias_correction2 = torch.tensor(1.0) - self._beta2**step

    def precondition(self, masked_grad_list: tuple[Tensor, ...]) -> tuple[Tensor, ...]:
        """
        Preconditions the gradient list using the AdaGrad preconditioner.

        Args:
            masked_grad_list (tuple[Tensor, ...]): A tuple of gradients with None values removed.

        Returns:
            tuple[Tensor, ...]: A tuple of preconditioned gradients.
        """
        with profiler.record_function(
            f"## {self.__class__.__name__}:{self.precondition.__name__} ##"
        ):
            masked_bias_corrected_preconditioner_list = torch._foreach_div(
                self._masked_preconditioner_list,
                self._bias_correction2,
            )
            torch._foreach_sqrt_(masked_bias_corrected_preconditioner_list)
            torch._foreach_add_(
                masked_bias_corrected_preconditioner_list, self._epsilon
            )
            return torch._foreach_div(
                masked_grad_list, masked_bias_corrected_preconditioner_list
            )

    def compress_preconditioner_list(
        self, local_grad_selector: tuple[bool, ...]
    ) -> None:
        with profiler.record_function(
            f"## {self.__class__.__name__}:{self.compress_preconditioner_list.__name__} ##"
        ):
            self._masked_preconditioner_list = compress_list(
                self._local_preconditioner_list, local_grad_selector
            )


@dataclass
class BaseShampooKroneckerFactors(OptimizerModule):
    """Base class for Shampoo Kronecker factors.

    Attributes:
        factor_matrices (tuple[Tensor, ...]): A tuple of tensors representing the factor matrices.
        factor_matrix_indices (tuple[str, ...]): A tuple of strings representing the indices of the factor matrices.
        is_factor_matrices_diagonal (tuple[Tensor, ...]): A tuple of tensors indicating if the factor matrices are diagonal.
    """

    factor_matrices: tuple[Tensor, ...]
    factor_matrix_indices: tuple[str, ...]
    is_factor_matrices_diagonal: tuple[Tensor, ...] = field(default_factory=tuple)

    def __post_init__(self) -> None:
        super().__init__()
        assert len(self.factor_matrices) == len(self.factor_matrix_indices)
        if not self.is_factor_matrices_diagonal:
            self.is_factor_matrices_diagonal = tuple(
                torch.tensor(True) for _ in range(len(self.factor_matrices))
            )


@dataclass(kw_only=True)
class ShampooKroneckerFactorsState(BaseShampooKroneckerFactors):
    """Shampoo Kronecker factors (wrapped) for storing in the optimizer state.

    Attributes:
        inv_factor_matrices (tuple[Tensor, ...]): A tuple of tensors representing the inverse of the factor matrices.
        factor_matrices (tuple[Tensor, ...]): A tuple of tensors representing the factor matrices.
        factor_matrix_indices (tuple[str, ...]): A tuple of strings representing the indices of the factor matrices.
        is_factor_matrices_diagonal (tuple[Tensor, ...]): A tuple of tensors indicating if the factor matrices are diagonal.
    """

    inv_factor_matrices: tuple[Tensor, ...]

    def __post_init__(self) -> None:
        super().__post_init__()
        assert len(self.factor_matrices) == len(self.inv_factor_matrices)


@dataclass(kw_only=True)
class ShampooKroneckerFactorsList(BaseShampooKroneckerFactors):
    """Shampoo Kronecker factors (unwrapped) for operations during optimizer computation.

    Attributes:
        inv_factor_matrices (tuple[Tensor, ...]): A tuple of tensors representing the inverse of the factor matrices.
        factor_matrices (tuple[Tensor, ...]): A tuple of tensors representing the factor matrices.
        factor_matrix_indices (tuple[str, ...]): A tuple of strings representing the indices of the factor matrices.
        is_factor_matrices_diagonal (tuple[Tensor, ...]): A tuple of tensors indicating if the factor matrices are diagonal.
    """

    inv_factor_matrices: tuple[Tensor, ...]

    def __post_init__(self) -> None:
        super().__post_init__()
        assert len(self.factor_matrices) == len(self.inv_factor_matrices)


<<<<<<< HEAD
@dataclass
class EigendecomposedShampooKroneckerFactorsState(BaseShampooKroneckerFactors):
    """Eigendecomposed Shampoo Kronecker factors (wrapped) for storing in the optimizer state.

    Attributes:
        factor_matrices_eigenvectors (tuple[Tensor, ...]): A tuple of tensors representing the eigenvectors of the factor matrices.
        factor_matrices_eigenvalues (tuple[Tensor, ...]): A tuple of tensors representing the eigenvalues of the factor matrices.
        factor_matrices (tuple[Tensor, ...]): A tuple of tensors representing the factor matrices.
        factor_matrix_indices (tuple[str, ...]): A tuple of strings representing the indices of the factor matrices.
        is_factor_matrices_diagonal (tuple[Tensor, ...]): A tuple of tensors indicating if the factor matrices are diagonal.
    """

    factor_matrices_eigenvectors: tuple[Tensor, ...]
    factor_matrices_eigenvalues: tuple[Tensor, ...]

    def __post_init__(self) -> None:
        super().__post_init__()
        assert (
            len(self.factor_matrices)
            == len(self.factor_matrices_eigenvectors)
            == len(self.factor_matrices_eigenvalues)
        )


@dataclass
class EigendecomposedShampooKroneckerFactorsList(BaseShampooKroneckerFactors):
    """Eigendecomposed Shampoo Kronecker factors (unwrapped) for operations during optimizer computation.

    Attributes:
        factor_matrices_eigenvectors (tuple[Tensor, ...]): A tuple of tensors representing the eigenvectors of the factor matrices.
        factor_matrices_eigenvalues (tuple[Tensor, ...]): A tuple of tensors representing the eigenvalues of the factor matrices.
        factor_matrices (tuple[Tensor, ...]): A tuple of tensors representing the factor matrices.
        factor_matrix_indices (tuple[str, ...]): A tuple of strings representing the indices of the factor matrices.
        is_factor_matrices_diagonal (tuple[Tensor, ...]): A tuple of tensors indicating if the factor matrices are diagonal.
    """

    factor_matrices_eigenvectors: tuple[Tensor, ...]
    factor_matrices_eigenvalues: tuple[Tensor, ...]

    def __post_init__(self) -> None:
        super().__post_init__()
        assert (
            len(self.factor_matrices)
            == len(self.factor_matrices_eigenvectors)
            == len(self.factor_matrices_eigenvalues)
        )


@dataclass
=======
@dataclass(kw_only=True)
>>>>>>> 96be82ce
class EigenvalueCorrectedShampooKroneckerFactorsState(BaseShampooKroneckerFactors):
    """Eigenvalue-corrected Shampoo Kronecker factors (wrapped) for storing in the optimizer state.

    Attributes:
        factor_matrices_eigenvectors (tuple[Tensor, ...]): A tuple of tensors representing the eigenvectors of the factor matrices.
        corrected_eigenvalues (Tensor): A tensor representing the corrected eigenvalues.
        factor_matrices (tuple[Tensor, ...]): A tuple of tensors representing the factor matrices.
        factor_matrix_indices (tuple[str, ...]): A tuple of strings representing the indices of the factor matrices.
        is_factor_matrices_diagonal (tuple[Tensor, ...]): A tuple of tensors indicating if the factor matrices are diagonal.
    """

    factor_matrices_eigenvectors: tuple[Tensor, ...]
    corrected_eigenvalues: Tensor

    def __post_init__(self) -> None:
        super().__post_init__()
        assert len(self.factor_matrices) == len(self.factor_matrices_eigenvectors)


@dataclass(kw_only=True)
class EigenvalueCorrectedShampooKroneckerFactorsList(BaseShampooKroneckerFactors):
    """Eigenvalue-corrected Shampoo Kronecker factors (unwrapped) for operations during optimizer computation.

    Attributes:
        factor_matrices_eigenvectors (tuple[Tensor, ...]): A tuple of tensors representing the eigenvectors of the factor matrices.
        corrected_eigenvalues (Tensor): A tensor representing the corrected eigenvalues.
        factor_matrices (tuple[Tensor, ...]): A tuple of tensors representing the factor matrices.
        factor_matrix_indices (tuple[str, ...]): A tuple of strings representing the indices of the factor matrices.
        is_factor_matrices_diagonal (tuple[Tensor, ...]): A tuple of tensors indicating if the factor matrices are diagonal.
    """

    factor_matrices_eigenvectors: tuple[Tensor, ...]
    corrected_eigenvalues: Tensor

    def __post_init__(self) -> None:
        super().__post_init__()
        assert len(self.factor_matrices) == len(self.factor_matrices_eigenvectors)


ShampooKroneckerFactorsStateType = TypeVar(
    "ShampooKroneckerFactorsStateType",
    ShampooKroneckerFactorsState,
    EigendecomposedShampooKroneckerFactorsState,
    EigenvalueCorrectedShampooKroneckerFactorsState,
)
ShampooKroneckerFactorsListType = TypeVar(
    "ShampooKroneckerFactorsListType",
    ShampooKroneckerFactorsList,
    EigendecomposedShampooKroneckerFactorsList,
    EigenvalueCorrectedShampooKroneckerFactorsList,
)


class BaseShampooPreconditionerList(
    PreconditionerList,
    Generic[ShampooKroneckerFactorsStateType, ShampooKroneckerFactorsListType],
):
    """Base class for Shampoo preconditioners.

    NOTE: Does not support sparse gradients at this time.

    Args:
        block_list (tuple[Tensor, ...]): List of (blocks of) parameters.
        state (Mapping[Tensor, Any]): Mapping containing optimizer state.
        block_info_list (tuple[BlockInfo, ...]): List containing corresponding BlockInfo for each block/parameter in block_list.
            Note that this should have the same length as block_list.
        preconditioner_config (PreconditionerConfig): Configuration for preconditioner computation.
        beta2 (float): Exponential moving average factor for Shampoo factor matrices. If beta2 = 1., will use unweighted sum.
            (Default: 1.0)
        epsilon (float): Epsilon term for regularizing preconditioner to ensure positive definiteness. (Default: 1e-12)
        inv_root_override (int | tuple[int, ...]): Inverse root to use in Shampoo. If a list [l0, l1, l2, ..., lp], then we will
            use -1 / l0 for 0-D tensors (scalars), -1 / l1 for 1-D tensor (vectors), -1 / l2 for 2-D tensors (matrices), and so on.
            If the order of the tensor exceeds the length of the list, we revert to using the default value. If 0 is used, uses the
            default inverse root -1 / (2 * o), where o is the order of the tensor. (Default: 0)
        use_bias_correction (bool): Flag for using bias correction. (Default: True)
        factor_matrix_dtype (torch.dtype): Data type for accumulating and computing root inverse of preconditioners. (Default: torch.float)

    """

    def __init__(
        self,
        block_list: tuple[Tensor, ...],
        # type: ignore
        state: Mapping[Tensor, Any],
        block_info_list: tuple[BlockInfo, ...],
        preconditioner_config: PreconditionerConfig,
        beta2: float = 1.0,
        epsilon: float = 1e-12,
        inv_root_override: int | tuple[int, ...] = 0,
        use_bias_correction: bool = True,
        factor_matrix_dtype: torch.dtype = torch.float,
    ) -> None:
        super().__init__(block_list)

        # Initialize parameters.
        self._preconditioner_config = preconditioner_config
        self._beta2 = beta2
        self._epsilon = epsilon
        self._inv_root_override = inv_root_override
        self._factor_matrix_dtype = factor_matrix_dtype
        self._use_bias_correction = use_bias_correction
        self._bias_correction2: Tensor = torch.tensor(1.0)

        preconditioned_dims_selector_list: tuple[tuple[bool, ...], ...] = tuple(
            tuple(d not in preconditioner_config.ignored_dims for d in range(len(dims)))
            for dims in self._dims_list
        )
        preconditioned_dims_list: tuple[tuple[int, ...], ...] = tuple(
            compress_list(dims, preconditioned_dims_selector)
            for dims, preconditioned_dims_selector in zip(
                self._dims_list, preconditioned_dims_selector_list, strict=True
            )
        )

        # Create the Kronecker factors.
        kronecker_factors_list: list[ShampooKroneckerFactorsListType] = (
            self._create_kronecker_factors_state(
                block_list=block_list,
                state=state,
                block_info_list=block_info_list,
                preconditioned_dims_list=preconditioned_dims_list,
            )
        )

        # Initialize state lists.
        self._initialize_state_lists(
            block_list=block_list,
            kronecker_factors_list=kronecker_factors_list,
            preconditioned_dims_list=preconditioned_dims_list,
            preconditioned_dims_selector_list=preconditioned_dims_selector_list,
        )

    def _create_base_kronecker_factors(
        self,
        block_info: BlockInfo,
        preconditioned_dims: tuple[int, ...],
    ) -> BaseShampooKroneckerFactors:
        """
        Creates a BaseShampooKroneckerFactor object for a given block.

        Args:
            block_info (BlockInfo): The BlockInfo object containing information about the block.
            preconditioned_dims (tuple[int, ...]): The preconditioned dimensions of the block.

        Returns:
            kronecker_factors_state (BaseShampooKroneckerFactors): An object containing the Kronecker factors for the block.
        """
        factor_matrices = tuple(
            block_info.allocate_zeros_tensor(
                size=(dim, dim),
                dtype=self._factor_matrix_dtype,
                device=block_info.param.device,
            )
            for dim in preconditioned_dims
        )

        param_index, block_index = block_info.composable_block_ids
        factor_matrix_indices = tuple(
            ".".join((str(param_index), str(block_index), str(k)))
            for k in range(len(preconditioned_dims))
        )
        return BaseShampooKroneckerFactors(
            factor_matrices=factor_matrices,
            factor_matrix_indices=factor_matrix_indices,
        )

    @abstractmethod
    def _create_kronecker_factors_state_for_block(
        self,
        block: Tensor,
        block_info: BlockInfo,
        dims: torch.Size,
        preconditioned_dims: tuple[int, ...],
    ) -> ShampooKroneckerFactorsStateType:
        """
        Creates a Kronecker factors state object for a given block.

        Args:
            block (Tensor): The block of the parameter.
            block_info (BlockInfo): The BlockInfo object containing information about the block.
            dims (torch.Size): The dimensions of the block.
            preconditioned_dims (tuple[int, ...]): The preconditioned dimensions of the block.

        Returns:
            kronecker_factors_state (ShampooKroneckerFactorsStateType): An object containing the Kronecker factors for the block.
        """
        ...

    @abstractmethod
    def _create_kronecker_factors_list(
        self,
        kronecker_factors_state: ShampooKroneckerFactorsStateType,
        block_info: BlockInfo,
    ) -> ShampooKroneckerFactorsListType:
        """
        Creates a ShampooKroneckerFactorsList object from the given ShampooKroneckerFactorsState.

        Args:
            kronecker_factors_state (ShampooKroneckerFactorsStateType): The state containing the Kronecker factors.
            block_info (BlockInfo): The BlockInfo object containing information about the block.

        Returns:
            kronecker_factors_list (ShampooKroneckerFactorsListType): A list of ShampooKroneckerFactors objects.
        """
        ...

    def _create_kronecker_factors_state(
        self,
        block_list: tuple[Tensor, ...],
        # type: ignore
        state: Mapping[Tensor, Any],
        block_info_list: tuple[BlockInfo, ...],
        preconditioned_dims_list: tuple[tuple[int, ...], ...],
    ) -> list[ShampooKroneckerFactorsListType]:
        # Instantiate (blocked) Kronecker factors and construct list of Kronecker factors.
        # NOTE: We need to instantiate the Kronecker factor states within the optimizer's state dictionary,
        # and do not explicitly store them as ShampooPreconditionerList attributes here.
        # This is because the optimizer state is defined per-parameter, but ShampooPreconditionerList is defined
        # across each parameter group (which includes multiple parameters).
        kronecker_factors_list = []
        for block, block_info, dims, preconditioned_dims in zip(
            block_list,
            block_info_list,
            self._dims_list,
            preconditioned_dims_list,
            strict=True,
        ):
            param_index, block_index = block_info.composable_block_ids
            if block_index not in state[block_info.param]:
                state[block_info.param][block_index] = {}
            block_state = state[block_info.param][block_index]
            block_state[SHAMPOO] = self._create_kronecker_factors_state_for_block(
                block=block,
                block_info=block_info,
                dims=dims,
                preconditioned_dims=preconditioned_dims,
            )
            kronecker_factors_list.append(
                self._create_kronecker_factors_list(block_state[SHAMPOO], block_info)
            )

            logger.info(
                f"Instantiated Shampoo Preconditioner {str(param_index) + '.' + str(block_index)} for Parameter {param_index} ({block_info.param.shape}), Block {block_index} ({block.shape})."
            )

        return kronecker_factors_list

    @staticmethod
    @abstractmethod
    def _get_inverse_roots_from_override(
        inv_root_override: int | Sequence[int],
        order_list: tuple[int, ...],
    ) -> tuple[int, ...]:
        """
        Retrieves the inverse roots from the override parameter.

        Args:
            inv_root_override (int | Sequence[int]): The override value for the inverse root.
            order_list (tuple[int, ...]): A list of orders for each tensor in the preconditioner.

        Returns:
            tuple[int, ...]: A list of inverse roots for each tensor in the preconditioner.
        """
        ...

    @staticmethod
    def _get_inverse_roots_from_override_with_high_order_default(
        inv_root_override: int | Sequence[int],
        order_list: tuple[int, ...],
        high_order_default: Callable[[int], int],
    ) -> tuple[int, ...]:
        """Retrieves the appropriate root from the inverse root override parameter
        for a list of tensor orders.

        For example, suppose inv_root_override = (2, 1, 4, 3).
        If order = 0, then we will return 2;
        If order = 1, then we will return 1;
        If order = 2, then we will return 4;
        If order = 3, then we will return 3;
        If order > 3, then we will return high_order_default(order).

        Args:
            inv_root_override (int | Sequence[int]): Inverse root override int or list.
            order_list (tuple[int, ...]): List of orders for their corresponding tensors.
            higher_order_default (Callable[[int], int]): Function for computing the inverse root for orders greater than the length of the inverse root override list.

        Returns:
            root_list (tuple[int, ...]): Inverse roots to use in Shampoo for a list of tensors.

        """
        if isinstance(inv_root_override, Sequence):
            return tuple(
                (
                    high_order_default(order)
                    if order >= len(inv_root_override)
                    else inv_root_override[order]
                )
                for order in order_list
            )
        else:
            return (
                tuple(high_order_default(order) for order in order_list)
                if inv_root_override == 0
                else (inv_root_override,) * len(order_list)
            )

    @abstractmethod
    def _amortized_computation(self) -> None:
        """
        Computes the amortized computation needed for each Shampoo preconditioner implementation.
        This amortized computation is computation heavy work that cannot be done for each step.
        """
        ...

    @staticmethod
    def _check_factor_matrix_for_diagonality_nan_and_inf(
        factor_matrix: Tensor,
        is_factor_matrix_diagonal: Tensor,
        factor_matrix_index: str,
    ) -> None:
        # For tracking diagonality of the factor matrix.
        # Checks if the factor matrix is currently diagonal, then checks whether or not
        # the update factor matrix is diagonal.
        if is_factor_matrix_diagonal and not check_diagonal(factor_matrix):
            is_factor_matrix_diagonal.copy_(torch.tensor(False))
            logger.info(f"Factor matrix {factor_matrix_index} is not diagonal.")

        # Check for nan or inf values.
        if torch.isnan(factor_matrix).any():
            raise PreconditionerValueError(
                f"Encountered nan values in factor matrix {factor_matrix_index}! "
                f"To mitigate, check if nan inputs are being passed into the network or nan gradients "
                f"are being passed to the optimizer."
                f"For debugging purposes, factor_matrix {factor_matrix_index}: "
                f"{torch.min(factor_matrix)=}, {torch.max(factor_matrix)=}, "
                f"{factor_matrix.isinf().any()=}, {factor_matrix.isnan().any()=}."
            )
        if torch.isinf(factor_matrix).any():
            raise PreconditionerValueError(
                f"Encountered inf values in factor matrix {factor_matrix_index}! "
                f"In some cases, this may be due to divergence of the algorithm. "
                f"To mitigate, try decreasing the learning rate or increasing grafting epsilon."
                f"For debugging purposes, factor_matrix {factor_matrix_index}: "
                f"{torch.min(factor_matrix)=}, {torch.max(factor_matrix)=}, "
                f"{factor_matrix.isinf().any()=}, {factor_matrix.isnan().any()=}."
            )

    def _raise_exception_if_failure_tolerance_exceeded(
        self,
        success_tracker: list[bool],
        preconditioner_index: int,
        exception: Exception,
    ) -> None:
        """Raises an exception if the number of failed amortized computations exceeds the tolerance.

        Resets the counter at the given index when all amortized computations are successful.

        Args:
            success_tracker (list[bool]): A list of booleans indicating whether the amortized computation was successful.
            preconditioner_index (int): The index of the preconditioner.
            exception (Exception): The exception to raise.

        Raises:
            exception (Exception): The exception to raise.

        """
        if all(success_tracker):
            # Reset counter for failed amortized computations.
            self._masked_failed_amortized_computation_counter_list[
                preconditioner_index
            ] = 0
        else:
            # Increment counter for failed amortized computations.
            self._masked_failed_amortized_computation_counter_list[
                preconditioner_index
            ] += 1
            # Raise the exception if the tolerance at the given index is exceeded.
            failure_counter = self._masked_failed_amortized_computation_counter_list[
                preconditioner_index
            ]
            tolerance = (
                self._preconditioner_config.num_tolerated_failed_amortized_computations
            )
            if failure_counter > tolerance:
                raise exception

    def update_preconditioners(
        self,
        masked_grad_list: tuple[Tensor, ...],
        step: Tensor,
        perform_amortized_computation: bool,
    ) -> None:
        """
        Updates the preconditioners.

        Args:
            masked_grad_list (tuple[Tensor, ...]): A list of gradients with their corresponding masks.
            step (Tensor): The current step.
            perform_amortized_computation (bool): Whether to perform an amortized computation.

        Returns:
            None
        """
        with profiler.record_function(
            f"## {self.__class__.__name__}:{self.update_preconditioners.__name__} ##"
        ):
            # Update the Kronecker factor matrices.
            self._update_factor_matrices(masked_grad_list=masked_grad_list)

            # Update bias correction term based on step.
            if self._use_bias_correction and self._beta2 < 1.0:
                self._bias_correction2 = torch.tensor(1.0) - self._beta2**step

            # In Shampoo, this is equivalent to computing the inverse factor matrix.
            # In Eigenvalue-Corrected Shampoo, this is equivalent to computing the eigenvector of the factor matrix.
            if perform_amortized_computation:
                self._amortized_computation()

    def _initialize_state_lists(
        self,
        block_list: tuple[Tensor, ...],
        kronecker_factors_list: list[ShampooKroneckerFactorsListType],
        preconditioned_dims_list: tuple[tuple[int, ...], ...],
        preconditioned_dims_selector_list: tuple[tuple[bool, ...], ...],
    ) -> None:
        # Initialize local lists.
        self._local_kronecker_factors_list: tuple[
            ShampooKroneckerFactorsListType,
            ...,
        ] = tuple(kronecker_factors_list)
        self._local_order_list: tuple[int, ...] = tuple(
            block.dim() for block in block_list
        )
        self._local_root_list: tuple[int, ...] = self._get_inverse_roots_from_override(
            self._inv_root_override,
            self._local_order_list,
        )
        self._local_failed_amortized_computation_counter_list: list[int] = [0] * len(
            self._local_kronecker_factors_list
        )
        self._local_preconditioned_dims_selector_list: tuple[tuple[bool, ...], ...] = (
            preconditioned_dims_selector_list
        )

        # Masked lists are the list of active preconditioners or values after filtering out gradients with None.
        self._masked_order_list: tuple[int, ...] = self._local_order_list
        self._masked_root_list: tuple[int, ...] = self._local_root_list
        self._masked_failed_amortized_computation_counter_list: list[int] = (
            self._local_failed_amortized_computation_counter_list
        )
        self._masked_kronecker_factors_list: tuple[
            ShampooKroneckerFactorsListType,
            ...,
        ] = self._local_kronecker_factors_list
        self._masked_preconditioned_dims_selector_list: tuple[tuple[bool, ...], ...] = (
            self._local_preconditioned_dims_selector_list
        )

        # Construct lists of bytes and numels for logging purposes.
        # NOTE: These lists are constructed across all blocked parameters.
        self._numel_list: tuple[int, ...] = tuple(
            sum(2 * dim**2 for dim in preconditioned_dims)
            for preconditioned_dims in preconditioned_dims_list
        )
        self._num_bytes_list: tuple[int, ...] = tuple(
            numel
            * (get_dtype_size(self._factor_matrix_dtype) + get_dtype_size(block.dtype))
            // 2
            for numel, block in zip(self._numel_list, block_list, strict=True)
        )

    def compress_preconditioner_list(
        self, local_grad_selector: tuple[bool, ...]
    ) -> None:
        with profiler.record_function(
            f"## {self.__class__.__name__}:{self.compress_preconditioner_list.__name__} ##"
        ):
            self._masked_order_list: tuple[int, ...] = compress_list(  # type: ignore[no-redef]
                self._local_order_list, local_grad_selector
            )
            self._masked_root_list: tuple[int, ...] = compress_list(  # type: ignore[no-redef]
                self._local_root_list, local_grad_selector
            )
            self._masked_failed_amortized_computation_counter_list: list[int] = (  # type: ignore[no-redef]
                list(
                    compress_list(
                        self._local_failed_amortized_computation_counter_list,
                        local_grad_selector,
                    )
                )
            )
            self._masked_kronecker_factors_list: tuple[  # type: ignore[no-redef]
                ShampooKroneckerFactorsListType,
                ...,
            ] = compress_list(self._local_kronecker_factors_list, local_grad_selector)
            self._masked_preconditioned_dims_selector_list = compress_list(  # type: ignore[no-redef]
                self._local_preconditioned_dims_selector_list, local_grad_selector
            )

    def _update_factor_matrices(self, masked_grad_list: tuple[Tensor, ...]) -> None:
        with profiler.record_function(
            f"## {self.__class__.__name__}:{self._update_factor_matrices.__name__} ##"
        ):
            # NOTE: Unlike AdagradPreconditionerList, we will loop through each gradient individually.
            # We apply foreach operators onto the list of Kronecker factor matrices (as opposed to the
            # full list of gradients/optimizer states).
            for grad, order, preconditioned_dims_selector, kronecker_factors in zip(
                masked_grad_list,
                self._masked_order_list,
                self._masked_preconditioned_dims_selector_list,
                self._masked_kronecker_factors_list,
                strict=True,
            ):
                # Scale Kronecker factors as a list.
                if self._beta2 != 1.0 and kronecker_factors.factor_matrices:
                    torch._foreach_mul_(kronecker_factors.factor_matrices, self._beta2)

                # Construct outer product list for updating Kronecker factors.
                outer_product_list = tuple(
                    torch.tensordot(
                        grad,
                        grad,
                        # Contracts across all dimensions except for k.
                        dims=[[*chain(range(k), range(k + 1, order))]] * 2,  # type: ignore[has-type]
                    )
                    for k in compress_list(range(order), preconditioned_dims_selector)
                )

                # Because of preconditioned_dims_selector, we may have no factor matrices to update.
                if kronecker_factors.factor_matrices:
                    # Update Kronecker factors.
                    torch._foreach_add_(
                        kronecker_factors.factor_matrices,
                        outer_product_list,
                        alpha=1 - self._beta2 if self._beta2 != 1.0 else 1.0,
                    )

    @staticmethod
    def _precondition_grad(
        grad: Tensor,
        preconditioned_dims_selector: tuple[bool, ...],
        preconditioner_list: tuple[Tensor, ...],
        dims: tuple[list[int], list[int]] = ([0], [0]),
    ) -> Tensor:
        # TODO: Need to refactor this function to be more efficient. Ideally eliminate those branches.
        # Might consider einsum?
        preconditioner_list_iter = iter(preconditioner_list)
        return reduce(
            lambda grad, should_precondition: torch.tensordot(
                grad, next(preconditioner_list_iter), dims=dims
            )
            if should_precondition
            # Perform a left rotation on grad if not preconditioned.
            else grad.permute(*range(1, grad.ndim), 0),
            preconditioned_dims_selector,
            grad,
        )


class ShampooPreconditionerList(
    BaseShampooPreconditionerList[
        ShampooKroneckerFactorsState, ShampooKroneckerFactorsList
    ]
):
    """Shampoo preconditioners for list of parameters."""

    def _create_kronecker_factors_state_for_block(
        self,
        block: Tensor,
        block_info: BlockInfo,
        dims: torch.Size,
        preconditioned_dims: tuple[int, ...],
    ) -> ShampooKroneckerFactorsState:
        inv_factor_matrices = tuple(
            block_info.allocate_zeros_tensor(
                size=(dim, dim),
                dtype=block.dtype,
                device=block_info.param.device,
            )
            for dim in preconditioned_dims
        )

        base_kronecker_factors = self._create_base_kronecker_factors(
            block_info=block_info, preconditioned_dims=preconditioned_dims
        )
        return ShampooKroneckerFactorsState(
            factor_matrices=base_kronecker_factors.factor_matrices,
            factor_matrix_indices=base_kronecker_factors.factor_matrix_indices,
            inv_factor_matrices=inv_factor_matrices,
        )

    def _create_kronecker_factors_list(
        self,
        kronecker_factors_state: ShampooKroneckerFactorsState,
        block_info: BlockInfo,
    ) -> ShampooKroneckerFactorsList:
        return ShampooKroneckerFactorsList(
            factor_matrices=tuple(
                block_info.get_tensor(t)
                for t in kronecker_factors_state.factor_matrices
            ),
            inv_factor_matrices=tuple(
                block_info.get_tensor(t)
                for t in kronecker_factors_state.inv_factor_matrices
            ),
            factor_matrix_indices=kronecker_factors_state.factor_matrix_indices,
            is_factor_matrices_diagonal=kronecker_factors_state.is_factor_matrices_diagonal,
        )

    @staticmethod
    def _get_inverse_roots_from_override(
        inv_root_override: int | Sequence[int],
        order_list: tuple[int, ...],
    ) -> tuple[int, ...]:
        return BaseShampooPreconditionerList._get_inverse_roots_from_override_with_high_order_default(
            inv_root_override, order_list, high_order_default=lambda order: 2 * order
        )

    def precondition(self, masked_grad_list: tuple[Tensor, ...]) -> tuple[Tensor, ...]:
        """
        Preconditions a list of gradients using the Shampoo preconditioner.

        Args:
            masked_grad_list (tuple[Tensor, ...]): A list of gradients with their corresponding masks.

        Returns:
            tuple[Tensor, ...]: A list of preconditioned gradients.
        """
        with profiler.record_function(
            f"## {self.__class__.__name__}:{self.precondition.__name__} ##"
        ):
            return tuple(
                self._precondition_grad(
                    grad=masked_grad,
                    preconditioned_dims_selector=preconditioned_dims_selector,
                    preconditioner_list=kronecker_factors.inv_factor_matrices,
                )
                for masked_grad, preconditioned_dims_selector, kronecker_factors in zip(
                    masked_grad_list,
                    self._masked_preconditioned_dims_selector_list,
                    self._masked_kronecker_factors_list,
                    strict=True,
                )
            )

    @torch.compiler.disable
    def _amortized_computation(self) -> None:
        # NOTE: This function currently only computes the matrix root inverse based on
        # the masked lists which combines both selection based on the distributor and where
        # grad is not None. Implicitly, this assumes that there are no changes between the
        # selector or masking from iteration-to-iteration within a single precondition_frequency
        # interval.
        with profiler.record_function(
            f"## {self.__class__.__name__}:{self._amortized_computation.__name__} ##"
        ):
            for idx, (kronecker_factors, root) in enumerate(
                zip(
                    self._masked_kronecker_factors_list,
                    self._masked_root_list,
                    strict=True,
                )
            ):
                success_tracker: list[bool] = []
                for (
                    factor_matrix,
                    inv_factor_matrix,
                    is_factor_matrix_diagonal,
                    factor_matrix_index,
                ) in zip(
                    kronecker_factors.factor_matrices,
                    kronecker_factors.inv_factor_matrices,
                    kronecker_factors.is_factor_matrices_diagonal,
                    kronecker_factors.factor_matrix_indices,
                    strict=True,
                ):
                    # Incorporate bias correction.
                    bias_corrected_factor_matrix = (
                        factor_matrix / self._bias_correction2
                    )

                    BaseShampooPreconditionerList._check_factor_matrix_for_diagonality_nan_and_inf(
                        factor_matrix=bias_corrected_factor_matrix,
                        is_factor_matrix_diagonal=is_factor_matrix_diagonal,
                        factor_matrix_index=factor_matrix_index,
                    )

                    # Compute inverse preconditioner.
                    root_inv_config = cast(
                        RootInvConfig,
                        self._preconditioner_config.amortized_computation_config,
                    )
                    try:
                        computed_inv_factor_matrix = matrix_inverse_root(
                            A=bias_corrected_factor_matrix,
                            root=Fraction(
                                root
                                / getattr(
                                    root_inv_config,
                                    "exponent_multiplier",
                                    1,
                                )
                            ),
                            root_inv_config=root_inv_config,
                            epsilon=self._epsilon,
                            is_diagonal=bool(is_factor_matrix_diagonal),
                        ).to(dtype=inv_factor_matrix.dtype)
                        # Add success to success tracker.
                        success_tracker.append(True)
                    except Exception as exception:
                        # Add failure to success tracker.
                        success_tracker.append(False)
                        logger.warning(
                            f"Matrix computation failed for factor matrix {factor_matrix_index} "
                            f"with {exception=}. Using previous inverted factor matrix and continuing..."
                        )
                        # Define computed_inv_factor_matrix to prevent undefined local variable error.
                        computed_inv_factor_matrix = inv_factor_matrix

                    # Check if we encounter NaN or inf values in computed inverse matrix.
                    if (
                        torch.isnan(computed_inv_factor_matrix).any()
                        or torch.isinf(computed_inv_factor_matrix).any()
                    ):
                        torch.set_printoptions(threshold=100_000)
                        raise PreconditionerValueError(
                            f"Encountered nan or inf values in inverse factor matrix {factor_matrix_index}! "
                            f"To mitigate, check factor matrix before the matrix computation: {bias_corrected_factor_matrix=}"
                        )
                    inv_factor_matrix.copy_(computed_inv_factor_matrix)

                # Only reuse previous inverse roots if tolerance is not exceeded.
                self._raise_exception_if_failure_tolerance_exceeded(
                    success_tracker=success_tracker,
                    preconditioner_index=idx,
                    exception=ValueError(
                        f"The number of failed inverse root computations for factors {kronecker_factors.factor_matrix_indices} exceeded the allowed tolerance."
                    ),
                )


class EigendecomposedShampooPreconditionerList(
    BaseShampooPreconditionerList[
        EigendecomposedShampooKroneckerFactorsState,
        EigendecomposedShampooKroneckerFactorsList,
    ]
):
    """Eigendecomposed Shampoo preconditioners for list of parameters."""

    def _create_kronecker_factors_state_for_block(
        self,
        block: Tensor,
        block_info: BlockInfo,
        dims: torch.Size,
        preconditioned_dims: tuple[int, ...],
    ) -> EigendecomposedShampooKroneckerFactorsState:
        factor_matrices_eigenvectors = tuple(
            block_info.allocate_zeros_tensor(
                size=(dim, dim),
                dtype=block.dtype,
                device=block_info.param.device,
            )
            for dim in preconditioned_dims
        )
        factor_matrices_eigenvalues = tuple(
            block_info.allocate_zeros_tensor(
                size=(dim,),
                dtype=block.dtype,
                device=block_info.param.device,
            )
            for dim in preconditioned_dims
        )

        base_kronecker_factors = self._create_base_kronecker_factors(
            block_info=block_info, preconditioned_dims=preconditioned_dims
        )
        return EigendecomposedShampooKroneckerFactorsState(
            factor_matrices=base_kronecker_factors.factor_matrices,
            factor_matrices_eigenvectors=factor_matrices_eigenvectors,
            factor_matrices_eigenvalues=factor_matrices_eigenvalues,
            factor_matrix_indices=base_kronecker_factors.factor_matrix_indices,
        )

    def _create_kronecker_factors_list(
        self,
        kronecker_factors_state: EigendecomposedShampooKroneckerFactorsState,
        block_info: BlockInfo,
    ) -> EigendecomposedShampooKroneckerFactorsList:
        return EigendecomposedShampooKroneckerFactorsList(
            factor_matrices=tuple(
                block_info.get_tensor(t)
                for t in kronecker_factors_state.factor_matrices
            ),
            factor_matrices_eigenvectors=tuple(
                block_info.get_tensor(t)
                for t in kronecker_factors_state.factor_matrices_eigenvectors
            ),
            factor_matrices_eigenvalues=tuple(
                block_info.get_tensor(t)
                for t in kronecker_factors_state.factor_matrices_eigenvalues
            ),
            factor_matrix_indices=kronecker_factors_state.factor_matrix_indices,
        )

    @staticmethod
    def _get_inverse_roots_from_override(
        inv_root_override: int | Sequence[int],
        order_list: tuple[int, ...],
    ) -> tuple[int, ...]:
        return ShampooPreconditionerList._get_inverse_roots_from_override(
            inv_root_override, order_list
        )

    def precondition(self, masked_grad_list: tuple[Tensor, ...]) -> tuple[Tensor, ...]:
        """
        Preconditions a list of gradients using the eigendecomposed Shampoo preconditioner.

        Args:
            masked_grad_list (tuple[Tensor, ...]): A list of gradients with their corresponding masks.

        Returns:
            tuple[Tensor, ...]: A list of preconditioned gradients.
        """
        with profiler.record_function(
            f"## {self.__class__.__name__}:{self.precondition.__name__} ##"
        ):
            return tuple(
                self._precondition_grad(
                    grad=masked_grad,
                    preconditioned_dims_selector=preconditioned_dims_selector,
                    preconditioner_list=tuple(
                        eigenvectors
                        * eigenvalues.add(self._epsilon).pow_(-1.0 / root).unsqueeze(0)
                        @ eigenvectors.T
                        for eigenvectors, eigenvalues in zip(
                            kronecker_factors.factor_matrices_eigenvectors,
                            kronecker_factors.factor_matrices_eigenvalues,
                            strict=True,
                        )
                    ),
                )
                for masked_grad, preconditioned_dims_selector, kronecker_factors, root in zip(
                    masked_grad_list,
                    self._masked_preconditioned_dims_selector_list,
                    self._masked_kronecker_factors_list,
                    self._masked_root_list,
                    strict=True,
                )
            )

    @torch.compiler.disable
    def _amortized_computation(self) -> None:
        # NOTE: This function currently only computes the eigendecomposition based on
        # the masked lists which combines both selection based on the distributor and where
        # grad is not None. Implicitly, this assumes that there are no changes between the
        # selector or masking from iteration-to-iteration within a single precondition_frequency
        # interval.
        with profiler.record_function(
            f"## {self.__class__.__name__}:{self._amortized_computation.__name__} ##"
        ):
            for idx, kronecker_factors in enumerate(
                self._masked_kronecker_factors_list
            ):
                success_tracker: list[bool] = []
                for (
                    factor_matrix,
                    factor_matrix_eigenvectors,
                    factor_matrix_eigenvalues,
                    is_factor_matrix_diagonal,
                    factor_matrix_index,
                ) in zip(
                    kronecker_factors.factor_matrices,
                    kronecker_factors.factor_matrices_eigenvectors,
                    kronecker_factors.factor_matrices_eigenvalues,
                    kronecker_factors.is_factor_matrices_diagonal,
                    kronecker_factors.factor_matrix_indices,
                    strict=True,
                ):
                    # Incorporate bias correction.
                    bias_corrected_factor_matrix = (
                        factor_matrix / self._bias_correction2
                    )

                    BaseShampooPreconditionerList._check_factor_matrix_for_diagonality_nan_and_inf(
                        factor_matrix=bias_corrected_factor_matrix,
                        is_factor_matrix_diagonal=is_factor_matrix_diagonal,
                        factor_matrix_index=factor_matrix_index,
                    )

                    # Compute inverse preconditioner.
                    eigendecomposition_config = cast(
                        EigendecompositionConfig,
                        self._preconditioner_config.amortized_computation_config,
                    )
                    if isinstance(
                        eigendecomposition_config, QREigendecompositionConfig
                    ):
                        eigendecomposition_config.eigenvectors_estimate = (
                            factor_matrix_eigenvectors
                        )
                    try:
                        computed_eigenvalues, computed_eigenvectors = (
                            matrix_eigendecomposition(
                                A=bias_corrected_factor_matrix,
                                eigendecomposition_config=eigendecomposition_config,
                                is_diagonal=bool(is_factor_matrix_diagonal),
                            )
                        )
                        # Add success to success tracker.
                        success_tracker.append(True)
                    except Exception as exception:
                        # Add failure to success tracker.
                        success_tracker.append(False)
                        logger.warning(
                            f"Matrix computation failed for factor matrix {factor_matrix_index} "
                            f"with {exception=}. Using previous inverted factor matrix and continuing..."
                        )
                        # Define computed_eigenvalues and computed_eigenvectors to prevent undefined local variable error.
                        computed_eigenvalues = factor_matrix_eigenvalues
                        computed_eigenvectors = factor_matrix_eigenvectors

                    # Check if we encounter NaN or inf values in computed quantities.
                    for computed_quantity, quantity_name, target in zip(
                        (computed_eigenvalues, computed_eigenvectors),
                        ("eigenvalues", "eigenvectors"),
                        (factor_matrix_eigenvalues, factor_matrix_eigenvectors),
                        strict=True,
                    ):
                        if (
                            torch.isnan(computed_quantity).any()
                            or torch.isinf(computed_quantity).any()
                        ):
                            torch.set_printoptions(threshold=100_000)
                            raise PreconditionerValueError(
                                f"Encountered nan or inf values in {quantity_name} of factor matrix {factor_matrix_index}! "
                                f"To mitigate, check factor matrix before the matrix computation: {bias_corrected_factor_matrix=}"
                            )
                        target.copy_(computed_quantity)

                # Only reuse previous inverse roots if tolerance is not exceeded.
                self._raise_exception_if_failure_tolerance_exceeded(
                    success_tracker=success_tracker,
                    preconditioner_index=idx,
                    exception=ValueError(
                        f"The number of failed eigendecompositions for factors {kronecker_factors.factor_matrix_indices} exceeded the allowed tolerance."
                    ),
                )


class EigenvalueCorrectedShampooPreconditionerList(
    BaseShampooPreconditionerList[
        EigenvalueCorrectedShampooKroneckerFactorsState,
        EigenvalueCorrectedShampooKroneckerFactorsList,
    ]
):
    """Eigenvalue-corrected Shampoo preconditioners for list of parameters."""

    def _create_kronecker_factors_state_for_block(
        self,
        block: Tensor,
        block_info: BlockInfo,
        dims: torch.Size,
        preconditioned_dims: tuple[int, ...],
    ) -> EigenvalueCorrectedShampooKroneckerFactorsState:
        factor_matrices_eigenvectors = tuple(
            block_info.allocate_zeros_tensor(
                size=(dim, dim),
                dtype=block.dtype,
                device=block_info.param.device,
            )
            for dim in preconditioned_dims
        )
        corrected_eigenvalues = block_info.allocate_zeros_tensor(
            # Note that the corrected eigenvalues are not affected by the preconditioned_dims.
            size=tuple(dims),
            dtype=block.dtype,
            device=block_info.param.device,
        )

        base_kronecker_factors = self._create_base_kronecker_factors(
            block_info=block_info, preconditioned_dims=preconditioned_dims
        )
        return EigenvalueCorrectedShampooKroneckerFactorsState(
            factor_matrices=base_kronecker_factors.factor_matrices,
            factor_matrices_eigenvectors=factor_matrices_eigenvectors,
            corrected_eigenvalues=corrected_eigenvalues,
            factor_matrix_indices=base_kronecker_factors.factor_matrix_indices,
        )

    def _create_kronecker_factors_list(
        self,
        kronecker_factors_state: EigenvalueCorrectedShampooKroneckerFactorsState,
        block_info: BlockInfo,
    ) -> EigenvalueCorrectedShampooKroneckerFactorsList:
        return EigenvalueCorrectedShampooKroneckerFactorsList(
            factor_matrices=tuple(
                block_info.get_tensor(t)
                for t in kronecker_factors_state.factor_matrices
            ),
            factor_matrices_eigenvectors=tuple(
                block_info.get_tensor(t)
                for t in kronecker_factors_state.factor_matrices_eigenvectors
            ),
            corrected_eigenvalues=block_info.get_tensor(
                kronecker_factors_state.corrected_eigenvalues
            ),
            factor_matrix_indices=kronecker_factors_state.factor_matrix_indices,
            is_factor_matrices_diagonal=kronecker_factors_state.is_factor_matrices_diagonal,
        )

    @staticmethod
    def _get_inverse_roots_from_override(
        inv_root_override: int | Sequence[int],
        order_list: tuple[int, ...],
    ) -> tuple[int, ...]:
        return BaseShampooPreconditionerList._get_inverse_roots_from_override_with_high_order_default(
            inv_root_override, order_list, high_order_default=lambda order: 2
        )

    def update_preconditioners(
        self,
        masked_grad_list: tuple[Tensor, ...],
        step: Tensor,
        perform_amortized_computation: bool,
    ) -> None:
        """
        Updates the preconditioners.

        Args:
            masked_grad_list (tuple[Tensor, ...]): A list of gradients with their corresponding masks.
            step (Tensor): The current step.
            perform_amortized_computation (bool): Whether to perform an amortized computation.

        Returns:
            None
        """
        with profiler.record_function(
            f"## {self.__class__.__name__}:{self.update_preconditioners.__name__} ##"
        ):
            super().update_preconditioners(
                masked_grad_list=masked_grad_list,
                step=step,
                perform_amortized_computation=perform_amortized_computation,
            )
            # Update the eigenvalue corrections of Shampoo's preconditioner.
            self._update_eigenvalue_corrections(masked_grad_list=masked_grad_list)

    def _update_eigenvalue_corrections(
        self, masked_grad_list: tuple[Tensor, ...]
    ) -> None:
        with profiler.record_function(
            f"## {self.__class__.__name__}:{self._update_eigenvalue_corrections.__name__} ##"
        ):
            # NOTE: Unlike AdagradPreconditionerList, we will loop through each gradient individually.
            for grad, preconditioned_dims_selector, kronecker_factors in zip(
                masked_grad_list,
                self._masked_preconditioned_dims_selector_list,
                self._masked_kronecker_factors_list,
                strict=True,
            ):
                factor_eigenvectors = kronecker_factors.factor_matrices_eigenvectors
                if factor_eigenvectors and factor_eigenvectors[0].any():
                    grad = self._precondition_grad(
                        grad=grad,
                        preconditioned_dims_selector=preconditioned_dims_selector,
                        preconditioner_list=factor_eigenvectors,
                    )
                # Scale corrected eigenvalues.
                # NOTE: The case when self._beta2 == 1.0 is not well tested and might not be stable.
                if self._beta2 != 1.0:
                    kronecker_factors.corrected_eigenvalues.mul_(self._beta2)
                # Update corrected eigenvalues (squared gradient in eigenbasis of Shampoo preconditioner).
                kronecker_factors.corrected_eigenvalues.add_(
                    grad.square(),
                    alpha=1 - self._beta2 if self._beta2 != 1.0 else 1.0,
                )

    def precondition(self, masked_grad_list: tuple[Tensor, ...]) -> tuple[Tensor, ...]:
        """
        Preconditions a list of gradients using the Eigenvalue-Corrected Shampoo preconditioner.

        Args:
            masked_grad_list (tuple[Tensor, ...]): A list of gradients with their corresponding masks.

        Returns:
            tuple[Tensor, ...]: A list of preconditioned gradients.
        """
        with profiler.record_function(
            f"## {self.__class__.__name__}:{self.precondition.__name__} ##"
        ):
            preconditioned_grad_list = []
            for (
                masked_grad,
                preconditioned_dims_selector,
                kronecker_factors,
                root,
            ) in zip(
                masked_grad_list,
                self._masked_preconditioned_dims_selector_list,
                self._masked_kronecker_factors_list,
                self._masked_root_list,
                strict=True,
            ):
                factor_eigenvectors = kronecker_factors.factor_matrices_eigenvectors
                corrected_eigenvalues = kronecker_factors.corrected_eigenvalues
                use_eigenbasis = factor_eigenvectors and factor_eigenvectors[0].any()
                grad = masked_grad.clone()
                if use_eigenbasis:
                    # Convert to eigenbasis of Shampoo factor matrices.
                    grad = self._precondition_grad(
                        grad=grad,
                        preconditioned_dims_selector=preconditioned_dims_selector,
                        preconditioner_list=factor_eigenvectors,
                    )

                # Precondition with inverse root of corrected eigenvalues.
                grad.div_(
                    corrected_eigenvalues.div(self._bias_correction2)
                    .add_(self._epsilon)
                    .pow_(1 / root)
                )
                if use_eigenbasis:
                    # Convert back to basis of the parameters.
                    grad = self._precondition_grad(
                        grad=grad,
                        preconditioned_dims_selector=preconditioned_dims_selector,
                        preconditioner_list=factor_eigenvectors,
                        dims=([0], [1]),
                    )
                preconditioned_grad_list.append(grad)
            return tuple(preconditioned_grad_list)

    @torch.compiler.disable
    def _amortized_computation(self) -> None:
        # NOTE: This function currently only computes the preconditioner eigenvectors based on
        # the masked lists which combines both selection based on the distributor and where
        # grad is not None. Implicitly, this assumes that there are no changes between the
        # selector or masking from iteration-to-iteration within a single precondition_frequency
        # interval.
        with profiler.record_function(
            f"## {self.__class__.__name__}:{self._amortized_computation.__name__} ##"
        ):
            for idx, kronecker_factors in enumerate(
                self._masked_kronecker_factors_list
            ):
                success_tracker: list[bool] = []
                for (
                    factor_matrix,
                    factor_matrix_eigenvectors,
                    is_factor_matrix_diagonal,
                    factor_matrix_index,
                ) in zip(
                    kronecker_factors.factor_matrices,
                    kronecker_factors.factor_matrices_eigenvectors,
                    kronecker_factors.is_factor_matrices_diagonal,
                    kronecker_factors.factor_matrix_indices,
                    strict=True,
                ):
                    BaseShampooPreconditionerList._check_factor_matrix_for_diagonality_nan_and_inf(
                        factor_matrix=factor_matrix,
                        is_factor_matrix_diagonal=is_factor_matrix_diagonal,
                        factor_matrix_index=factor_matrix_index,
                    )

                    # Compute eigenvectors of factor matrix.
                    eigendecomposition_config = cast(
                        EigendecompositionConfig,
                        self._preconditioner_config.amortized_computation_config,
                    )
                    if isinstance(
                        eigendecomposition_config, QREigendecompositionConfig
                    ):
                        eigendecomposition_config.eigenvectors_estimate = (
                            factor_matrix_eigenvectors
                        )
                    try:
                        computed_eigenvectors = matrix_eigendecomposition(
                            A=factor_matrix,
                            eigendecomposition_config=eigendecomposition_config,
                            is_diagonal=bool(is_factor_matrix_diagonal),
                        )[1]
                        # Add success to success tracker.
                        success_tracker.append(True)
                    except Exception as exception:
                        # Add failure to success tracker.
                        success_tracker.append(False)
                        logger.warning(
                            f"Matrix computation failed for factor matrix {factor_matrix_index} "
                            f"with {exception=}. Using previous factor matrix eigenvectors and continuing..."
                        )
                        # Define computed_eigenvectors to prevent undefined local variable error.
                        computed_eigenvectors = factor_matrix_eigenvectors

                    # Check if we encounter NaN or inf values in computed eigenvectors.
                    if (
                        torch.isnan(computed_eigenvectors).any()
                        or torch.isinf(computed_eigenvectors).any()
                    ):
                        torch.set_printoptions(threshold=100_000)
                        raise PreconditionerValueError(
                            f"Encountered nan or inf values in eigenvectors of factor matrix {factor_matrix_index}! "
                            f"To mitigate, check factor matrix before the matrix computation: {factor_matrix=}"
                        )
                    factor_matrix_eigenvectors.copy_(computed_eigenvectors)

                # Only reuse previous eigenvectors if tolerance is not exceeded.
                self._raise_exception_if_failure_tolerance_exceeded(
                    success_tracker=success_tracker,
                    preconditioner_index=idx,
                    exception=ValueError(
                        f"The number of failed eigenvector computations for factors {kronecker_factors.factor_matrix_indices} exceeded the allowed tolerance."
                    ),
                )<|MERGE_RESOLUTION|>--- conflicted
+++ resolved
@@ -341,8 +341,7 @@
         assert len(self.factor_matrices) == len(self.inv_factor_matrices)
 
 
-<<<<<<< HEAD
-@dataclass
+@dataclass(kw_only=True)
 class EigendecomposedShampooKroneckerFactorsState(BaseShampooKroneckerFactors):
     """Eigendecomposed Shampoo Kronecker factors (wrapped) for storing in the optimizer state.
 
@@ -366,7 +365,7 @@
         )
 
 
-@dataclass
+@dataclass(kw_only=True)
 class EigendecomposedShampooKroneckerFactorsList(BaseShampooKroneckerFactors):
     """Eigendecomposed Shampoo Kronecker factors (unwrapped) for operations during optimizer computation.
 
@@ -390,10 +389,7 @@
         )
 
 
-@dataclass
-=======
 @dataclass(kw_only=True)
->>>>>>> 96be82ce
 class EigenvalueCorrectedShampooKroneckerFactorsState(BaseShampooKroneckerFactors):
     """Eigenvalue-corrected Shampoo Kronecker factors (wrapped) for storing in the optimizer state.
 
@@ -1195,6 +1191,7 @@
                 for t in kronecker_factors_state.factor_matrices_eigenvalues
             ),
             factor_matrix_indices=kronecker_factors_state.factor_matrix_indices,
+            is_factor_matrices_diagonal=kronecker_factors_state.is_factor_matrices_diagonal,
         )
 
     @staticmethod

"""
Copyright (c) Meta Platforms, Inc. and affiliates.
All rights reserved.

This source code is licensed under the BSD-style license found in the
LICENSE file in the root directory of this source tree.

"""

import logging
from abc import ABC, abstractmethod
from collections.abc import Callable, Mapping, Sequence
from dataclasses import dataclass, field
from fractions import Fraction
from functools import partial, reduce

from itertools import chain
from typing import Any, cast, Generic, TypeVar

import torch
from distributed_shampoo.shampoo_types import (
    PreconditionerConfig,
    PreconditionerValueError,
)
from distributed_shampoo.utils.shampoo_block_info import BlockInfo
from distributed_shampoo.utils.shampoo_utils import compress_list, get_dtype_size
from matrix_functions import (
    check_diagonal,
    compute_matrix_root_inverse_residuals,
    matrix_eigenvectors,
    matrix_inverse_root,
)

from matrix_functions_types import EigenvectorConfig, RootInvConfig
from optimizer_modules import OptimizerModule
from torch import Tensor
from torch.autograd import profiler


logger: logging.Logger = logging.getLogger(__name__)

ADAGRAD = "adagrad"
SHAMPOO = "shampoo"


class PreconditionerList(ABC):
    """Preconditioner base class.

    Args:
        block_list (tuple[Tensor, ...]): List of (blocks of) parameters.

    """

    def __init__(
        self,
        block_list: tuple[Tensor, ...],
    ) -> None:
        super().__init__()
        self._numel_list: tuple[int, ...] = (0,) * len(block_list)
        self._dims_list: tuple[torch.Size, ...] = tuple(
            block.size() for block in block_list
        )
        self._num_bytes_list: tuple[int, ...] = (0,) * len(block_list)

    @abstractmethod
    def update_preconditioners(
        self,
        masked_grad_list: tuple[Tensor, ...],
        step: Tensor,
        perform_amortized_computation: bool,
    ) -> None: ...

    @abstractmethod
    def precondition(
        self, masked_grad_list: tuple[Tensor, ...]
    ) -> tuple[Tensor, ...]: ...

    @abstractmethod
    def compress_preconditioner_list(
        self, local_grad_selector: tuple[bool, ...]
    ) -> None: ...

    @property
    def numel_list(self) -> tuple[int, ...]:
        return self._numel_list

    @property
    def dims_list(self) -> tuple[torch.Size, ...]:
        return self._dims_list

    @property
    def num_bytes_list(self) -> tuple[int, ...]:
        return self._num_bytes_list

    def numel(self) -> int:
        return sum(self._numel_list)

    def num_bytes(self) -> int:
        return sum(self._num_bytes_list)


class SGDPreconditionerList(PreconditionerList):
    """SGD (identity) preconditioners for a list of parameters.

    Args:
        block_list (tuple[Tensor, ...]): List of (blocks of) parameters.

    """

    def __init__(
        self,
        block_list: tuple[Tensor, ...],
    ) -> None:
        super().__init__(block_list)

    def update_preconditioners(
        self,
        masked_grad_list: tuple[Tensor, ...],
        step: Tensor,
        perform_amortized_computation: bool = False,
    ) -> None:
        return

    def precondition(self, masked_grad_list: tuple[Tensor, ...]) -> tuple[Tensor, ...]:
        return masked_grad_list

    def compress_preconditioner_list(
        self, local_grad_selector: tuple[bool, ...]
    ) -> None:
        return


class AdagradPreconditionerList(PreconditionerList):
    """Adagrad / Adam / RMSProp preconditioners for a list of parameters.

    Operations are performed in-place with foreach operators.

    NOTE: Does not support sparse gradients at this time.

    To enable Adagrad, set beta2 = 1.0.
    To enable RMSProp, set beta2 = 0.999.
    To enable Adam, set beta2 = 0.999, use_bias_correction = True.

    Other variants can also be specified.

    Args:
        block_list (tuple[Tensor, ...]): List of (blocks of) parameters.
        state (Mapping[Tensor, Any]): Mapping containing optimizer state.
        block_info_list (tuple[BlockInfo, ...]): List containing corresponding BlockInfo for each block/parameter in block_list.
            Note that this should have the same length as block_list.
        distributor_selector (tuple[bool, ...]): Distributor selector is a boolean list indicating whether a blocked parameter
            is selected by the current Distributor.
        beta2 (float): Exponential moving average factor for Adam/RMSprop second moment state. If beta2 = 1., will use
            unweighted sum. (Default: 1.0)
        epsilon (float): Epsilon term for regularizing preconditioner to ensure positive definiteness. (Default: 1e-10)
        use_bias_correction (bool): Flag for using bias correction. (Default: False)

    """

    def __init__(
        self,
        block_list: tuple[Tensor, ...],
        # type: ignore
        state: Mapping[Tensor, Any],
        block_info_list: tuple[BlockInfo, ...],
        distributor_selector: tuple[bool, ...],
        beta2: float = 1.0,
        epsilon: float = 1e-10,
        use_bias_correction: bool = True,
    ) -> None:
        super().__init__(block_list)

        # Instantiate scalar hyperparameters.
        self._beta2 = beta2
        self._epsilon = epsilon
        self._use_bias_correction = use_bias_correction
        self._bias_correction2: Tensor = torch.tensor(1.0)

        # Instantiate (blocked) AdaGrad preconditioners and construct preconditioner list.
        # NOTE: We need to instantiate the AdaGrad preconditioner states within the optimizer's state dictionary,
        # and do not explicitly store them as AdagradPreconditionerList attributes here.
        # This is because the optimizer state is defined per-parameter, but AdagradPreconditionerList is defined
        # across each parameter group (which includes multiple parameters).
        preconditioner_list = []
        for block, block_info in zip(block_list, block_info_list, strict=True):
            param_index, block_index = block_info.composable_block_ids
            if block_index not in state[block_info.param]:
                state[block_info.param][block_index] = {}
            block_state = state[block_info.param][block_index]

            # Instantiate AdaGrad optimizer state for this block.
            preconditioner_index = str(param_index) + "." + str(block_index)
            block_state[ADAGRAD] = block_info.allocate_zeros_tensor(
                shape=block.size(),
                dtype=block.dtype,
                device=block.device,
            )
            preconditioner_list.append(block_info.get_tensor(block_state[ADAGRAD]))

            logger.info(
                f"Instantiated Adagrad Preconditioner {preconditioner_index} ({block_state[ADAGRAD].shape} with dtype {block_state[ADAGRAD].dtype}) "
                f"for Parameter {param_index} ({block_info.param.shape}), Block {block_index} ({block.shape})."
            )

        # Masked lists are the list of active preconditioners or values after filtering out gradients with None.
        self._local_preconditioner_list: tuple[Tensor, ...] = compress_list(
            preconditioner_list, distributor_selector
        )
        self._masked_preconditioner_list: tuple[Tensor, ...] = (
            self._local_preconditioner_list
        )

        # Construct lists of dims, bytes, and numels for logging purposes.
        self._dims_list: tuple[torch.Size, ...] = compress_list(
            self._dims_list, distributor_selector
        )
        self._numel_list: tuple[int, ...] = tuple(
            preconditioner.numel() for preconditioner in self._local_preconditioner_list
        )
        self._num_bytes_list: tuple[int, ...] = tuple(
            preconditioner.numel() * preconditioner.element_size()
            for preconditioner in self._local_preconditioner_list
        )

    def update_preconditioners(
        self,
        masked_grad_list: tuple[Tensor, ...],
        step: Tensor,
        perform_amortized_computation: bool = False,
    ) -> None:
        with profiler.record_function(
            f"## {self.__class__.__name__}:{self.update_preconditioners.__name__} ##"
        ):
            if self._beta2 == 1.0:
                torch._foreach_addcmul_(
                    self._masked_preconditioner_list,
                    masked_grad_list,
                    masked_grad_list,
                    value=1.0,
                )
            else:
                torch._foreach_mul_(self._masked_preconditioner_list, self._beta2)
                torch._foreach_addcmul_(
                    self._masked_preconditioner_list,
                    masked_grad_list,
                    masked_grad_list,
                    value=1 - self._beta2,
                )

            # Update bias correction term based on step list.
            if self._use_bias_correction and self._beta2 < 1.0:
                self._bias_correction2 = torch.tensor(1.0) - self._beta2**step

    def precondition(self, masked_grad_list: tuple[Tensor, ...]) -> tuple[Tensor, ...]:
        """
        Preconditions the gradient list using the AdaGrad preconditioner.

        Args:
            masked_grad_list (tuple[Tensor, ...]): A tuple of gradients with None values removed.

        Returns:
            tuple[Tensor, ...]: A tuple of preconditioned gradients.
        """
        with profiler.record_function(
            f"## {self.__class__.__name__}:{self.precondition.__name__} ##"
        ):
            masked_bias_corrected_preconditioner_list = torch._foreach_div(
                self._masked_preconditioner_list,
                self._bias_correction2,
            )
            torch._foreach_sqrt_(masked_bias_corrected_preconditioner_list)
            torch._foreach_add_(
                masked_bias_corrected_preconditioner_list, self._epsilon
            )
            return torch._foreach_div(
                masked_grad_list, masked_bias_corrected_preconditioner_list
            )

    def compress_preconditioner_list(
        self, local_grad_selector: tuple[bool, ...]
    ) -> None:
        with profiler.record_function(
            f"## {self.__class__.__name__}:{self.compress_preconditioner_list.__name__} ##"
        ):
            self._masked_preconditioner_list = compress_list(
                self._local_preconditioner_list, local_grad_selector
            )


@dataclass
class BaseShampooKroneckerFactors(OptimizerModule):
    """Base class for Shampoo Kronecker factors."""

    factor_matrices: tuple[Tensor, ...]
    factor_matrix_indices: tuple[str, ...]
    is_factor_matrices_diagonal: tuple[Tensor, ...] = field(init=False)

    def __post_init__(self) -> None:
        super().__init__()
        assert len(self.factor_matrices) == len(self.factor_matrix_indices)
        self.is_factor_matrices_diagonal = tuple(
            torch.tensor(True) for _ in range(len(self.factor_matrices))
        )


@dataclass
class ShampooKroneckerFactorsState(BaseShampooKroneckerFactors):
    """Shampoo Kronecker factors (wrapped) for storing in the optimizer state."""

    inv_factor_matrices: tuple[Tensor, ...]

    def __post_init__(self) -> None:
        super().__post_init__()
        assert len(self.factor_matrices) == len(self.inv_factor_matrices)


@dataclass
class ShampooKroneckerFactorsList(BaseShampooKroneckerFactors):
    """Shampoo Kronecker factors (unwrapped) for operations during optimizer computation."""

    inv_factor_matrices: tuple[Tensor, ...]

    def __post_init__(self) -> None:
        super().__post_init__()
        assert len(self.factor_matrices) == len(self.inv_factor_matrices)


@dataclass
class EigenvalueCorrectedShampooKroneckerFactorsState(BaseShampooKroneckerFactors):
    """Eigenvalue-corrected Shampoo Kronecker factors (wrapped) for storing in the optimizer state."""

    factor_matrices_eigenvectors: tuple[Tensor, ...]
    corrected_eigenvalues: Tensor

    def __post_init__(self) -> None:
        super().__post_init__()
        assert len(self.factor_matrices) == len(self.factor_matrices_eigenvectors)


@dataclass
class EigenvalueCorrectedShampooKroneckerFactorsList(BaseShampooKroneckerFactors):
    """Eigenvalue-corrected Shampoo Kronecker factors (unwrapped) for operations during optimizer computation."""

    factor_matrices_eigenvectors: tuple[Tensor, ...]
    corrected_eigenvalues: Tensor

    def __post_init__(self) -> None:
        super().__post_init__()
        assert len(self.factor_matrices) == len(self.factor_matrices_eigenvectors)


ShampooKroneckerFactorsListType = TypeVar(
    "ShampooKroneckerFactorsListType",
    ShampooKroneckerFactorsList,
    EigenvalueCorrectedShampooKroneckerFactorsList,
)


class BaseShampooPreconditionerList(
    PreconditionerList, Generic[ShampooKroneckerFactorsListType]
):
    """Base class for Shampoo preconditioners.

    NOTE: Does not support sparse gradients at this time.

    Args:
        block_list (tuple[Tensor, ...]): List of (blocks of) parameters.
        state (Mapping[Tensor, Any]): Mapping containing optimizer state.
        block_info_list (tuple[BlockInfo, ...]): List containing corresponding BlockInfo for each block/parameter in block_list.
            Note that this should have the same length as block_list.
        distributor_selector (tuple[bool, ...]): Distributor selector is a boolean list indicating whether a blocked parameter
            is selected by the current Distributor.
        preconditioner_config (PreconditionerConfig): Configuration for preconditioner computation. (Default: DefaultShampooConfig)
        beta2 (float): Exponential moving average factor for Shampoo factor matrices. If beta2 = 1., will use unweighted sum.
            (Default: 1.0)
        epsilon (float): Epsilon term for regularizing preconditioner to ensure positive definiteness. (Default: 1e-12)
        inv_root_override (int | tuple[int, ...]): Inverse root to use in Shampoo. If a list [l0, l1, l2, ..., lp], then we will
            use -1 / l0 for 0-D tensors (scalars), -1 / l1 for 1-D tensor (vectors), -1 / l2 for 2-D tensors (matrices), and so on.
            If the order of the tensor exceeds the length of the list, we revert to using the default value. If 0 is used, uses the
            default inverse root -1 / (2 * o), where o is the order of the tensor. (Default: 0)
        use_bias_correction (bool): Flag for using bias correction. (Default: True)
        factor_matrix_dtype (torch.dtype): Data type for accumulating and computing root inverse of preconditioners. (Default: torch.float)

    """

    def __init__(
        self,
        block_list: tuple[Tensor, ...],
        # type: ignore
        state: Mapping[Tensor, Any],
        block_info_list: tuple[BlockInfo, ...],
        distributor_selector: tuple[bool, ...],
        preconditioner_config: PreconditionerConfig,
        beta2: float = 1.0,
        epsilon: float = 1e-12,
        inv_root_override: int | tuple[int, ...] = 0,
        use_bias_correction: bool = True,
        factor_matrix_dtype: torch.dtype = torch.float,
    ) -> None:
        super().__init__(block_list)

        # Initialize parameters.
        self._preconditioner_config = preconditioner_config
        self._beta2 = beta2
        self._epsilon = epsilon
        self._inv_root_override = inv_root_override
        self._factor_matrix_dtype = factor_matrix_dtype
        self._use_bias_correction = use_bias_correction
        self._bias_correction2: Tensor = torch.tensor(1.0)

        # Create the Kronecker factors.
        kronecker_factors_list: list[ShampooKroneckerFactorsListType] = (
            self._create_kronecker_factors_state(
                block_list=block_list,
                state=state,
                block_info_list=block_info_list,
            )
        )

        # Initialize state lists.
        self._initialize_state_lists(
            block_list=block_list,
            kronecker_factors_list=kronecker_factors_list,
            distributor_selector=distributor_selector,
        )

    def _create_base_kronecker_factors(
        self,
        block_info: BlockInfo,
        dims: torch.Size,
    ) -> BaseShampooKroneckerFactors:
        """
        Creates a BaseShampooKroneckerFactor object for a given block.

        Args:
            block_info (BlockInfo): The BlockInfo object containing information about the block.
            dims (torch.Size): The dimensions of the block.

        Returns:
            kronecker_factors_state (BaseShampooKroneckerFactors): An object containing the Kronecker factors for the block.
        """
        factor_matrices = tuple(
            block_info.allocate_zeros_tensor(
                shape=(dim, dim),
                dtype=self._factor_matrix_dtype,
                device=block_info.param.device,
            )
            for dim in dims
        )

        param_index, block_index = block_info.composable_block_ids
        factor_matrix_indices = tuple(
            ".".join((str(param_index), str(block_index), str(k)))
            for k in range(len(dims))
        )
        return BaseShampooKroneckerFactors(
            factor_matrices=factor_matrices,
            factor_matrix_indices=factor_matrix_indices,
        )

    @abstractmethod
    def _create_kronecker_factors_state_for_block(
        self,
        block: Tensor,
        block_info: BlockInfo,
        dims: torch.Size,
    ) -> ShampooKroneckerFactorsState | EigenvalueCorrectedShampooKroneckerFactorsState:
        """
        Creates a Kronecker factors state object for a given block.

        Args:
            block (Tensor): The block of the parameter.
            block_info (BlockInfo): The BlockInfo object containing information about the block.
            dims (torch.Size): The dimensions of the block.

        Returns:
            kronecker_factors_state (ShampooKroneckerFactorsState | EigenvalueCorrectedShampooKroneckerFactorsState): An object containing the Kronecker factors for the block.
        """
        ...

    @abstractmethod
    def _create_kronecker_factors_list(
        self,
        kronecker_factors_state: ShampooKroneckerFactorsState
        | EigenvalueCorrectedShampooKroneckerFactorsState,
        block_info: BlockInfo,
    ) -> ShampooKroneckerFactorsListType:
        """
        Creates a ShampooKroneckerFactorsList object from the given ShampooKroneckerFactorsState.

        Args:
            kronecker_factors_state (ShampooKroneckerFactorsState | EigenvalueCorrectedShampooKroneckerFactorsState): The state containing the Kronecker factors.
            block_info (BlockInfo): The BlockInfo object containing information about the block.

        Returns:
            kronecker_factors_list (ShampooKroneckerFactorsListType): A list of ShampooKroneckerFactors objects.
        """
        ...

    def _create_kronecker_factors_state(
        self,
        block_list: tuple[Tensor, ...],
        # type: ignore
        state: Mapping[Tensor, Any],
        block_info_list: tuple[BlockInfo, ...],
    ) -> list[ShampooKroneckerFactorsListType]:
        # Instantiate (blocked) Kronecker factors and construct list of Kronecker factors.
        # NOTE: We need to instantiate the Kronecker factor states within the optimizer's state dictionary,
        # and do not explicitly store them as ShampooPreconditionerList attributes here.
        # This is because the optimizer state is defined per-parameter, but ShampooPreconditionerList is defined
        # across each parameter group (which includes multiple parameters).
        kronecker_factors_list = []
        for block, block_info, dims in zip(
            block_list, block_info_list, self._dims_list, strict=True
        ):
            param_index, block_index = block_info.composable_block_ids
            if block_index not in state[block_info.param]:
                state[block_info.param][block_index] = {}
            block_state = state[block_info.param][block_index]

            block_state[SHAMPOO] = self._create_kronecker_factors_state_for_block(
                block=block, block_info=block_info, dims=dims
            )

            kronecker_factors_list.append(
                self._create_kronecker_factors_list(block_state[SHAMPOO], block_info)
            )

            logger.info(
                f"Instantiated Shampoo Preconditioner {str(param_index) + '.' + str(block_index)} for Parameter {param_index} ({block_info.param.shape}), Block {block_index} ({block.shape})."
            )

        return kronecker_factors_list

    @abstractmethod
    def _get_inverse_roots_from_override(
        self,
        inv_root_override: int | Sequence[int],
        order_list: tuple[int, ...],
    ) -> tuple[int, ...]:
        """
        Retrieves the inverse roots from the override parameter.

        Args:
            inv_root_override (int | Sequence[int]): The override value for the inverse root.
            order_list (tuple[int, ...]): A list of orders for each tensor in the preconditioner.

        Returns:
            tuple[int, ...]: A list of inverse roots for each tensor in the preconditioner.
        """
        ...

    @staticmethod
    def _get_inverse_roots_from_override_with_high_order_default(
        inv_root_override: int | Sequence[int],
        order_list: tuple[int, ...],
        high_order_default: Callable[[int], int],
    ) -> tuple[int, ...]:
        """Retrieves the appropriate root from the inverse root override parameter
        for a list of tensor orders.

        For example, suppose inv_root_override = (2, 1, 4, 3).
        If order = 0, then we will return 2;
        If order = 1, then we will return 1;
        If order = 2, then we will return 4;
        If order = 3, then we will return 3;
        If order > 3, then we will return high_order_default(order).

        Args:
            inv_root_override (int | Sequence[int]): Inverse root override int or list.
            order_list (tuple[int, ...]): List of orders for their corresponding tensors.
            higher_order_default (Callable[[int], int]): Function for computing the inverse root for orders greater than the length of the inverse root override list.

        Returns:
            root_list (int): Inverse roots to use in Shampoo for a list of tensors.

        """
        if isinstance(inv_root_override, Sequence):
            return tuple(
                (
                    high_order_default(order)
                    if order >= len(inv_root_override)
                    else inv_root_override[order]
                )
                for order in order_list
            )
        else:
            return (
                tuple(high_order_default(order) for order in order_list)
                if inv_root_override == 0
                else (inv_root_override,) * len(order_list)
            )

    @abstractmethod
    def _amortized_computation(self) -> None:
        """
        Computes the amortized computation needed for each Shampoo preconditioner implementation.
        This amortized computation is computation heavy work that cannot be done for each step.
        """
        ...

    @staticmethod
    def _check_factor_matrix_for_diagonality_nan_and_inf(
        factor_matrix: Tensor,
        is_factor_matrix_diagonal: Tensor,
        factor_matrix_index: str,
    ) -> None:
        # For tracking diagonality of the factor matrix.
        # Checks if the factor matrix is currently diagonal, then checks whether or not
        # the update factor matrix is diagonal.
        if is_factor_matrix_diagonal and not check_diagonal(factor_matrix):
            is_factor_matrix_diagonal.copy_(torch.tensor(False))
            logger.debug(f"Factor matrix {factor_matrix_index} is not diagonal.")

        # Check for nan or inf values.
        if torch.isnan(factor_matrix).any():
            raise PreconditionerValueError(
                f"Encountered nan values in factor matrix {factor_matrix_index}! "
                f"To mitigate, check if nan inputs are being passed into the network or nan gradients "
                f"are being passed to the optimizer."
                f"For debugging purposes, factor_matrix {factor_matrix_index}: "
                f"{torch.min(factor_matrix)=}, {torch.max(factor_matrix)=}, "
                f"{factor_matrix.isinf().any()=}, {factor_matrix.isnan().any()=}."
            )
        if torch.isinf(factor_matrix).any():
            raise PreconditionerValueError(
                f"Encountered inf values in factor matrix {factor_matrix_index}! "
                f"In some cases, this may be due to divergence of the algorithm. "
                f"To mitigate, try decreasing the learning rate or increasing grafting epsilon."
                f"For debugging purposes, factor_matrix {factor_matrix_index}: "
                f"{torch.min(factor_matrix)=}, {torch.max(factor_matrix)=}, "
                f"{factor_matrix.isinf().any()=}, {factor_matrix.isnan().any()=}."
            )

    def _raise_exception_if_failure_tolerance_exceeded(
        self,
        success_tracker: list[bool],
        preconditioner_index: int,
        exception: Exception,
    ) -> None:
        """Raises an exception if the number of failed amortized computations exceeds the tolerance.

        Resets the counter at the given index when all amortized computations are successful.

        Args:
            success_tracker (list[bool]): A list of booleans indicating whether the amortized computation was successful.
            preconditioner_index (int): The index of the preconditioner.
            exception (Exception): The exception to raise.

        Raises:
            exception (Exception): The exception to raise.

        """
        if all(success_tracker):
            # Reset counter for failed amortized computations.
            self._masked_failed_amortized_computation_counter_list[
                preconditioner_index
            ] = 0
        else:
            # Increment counter for failed amortized computations.
            self._masked_failed_amortized_computation_counter_list[
                preconditioner_index
            ] += 1
            # Raise the exception if the tolerance at the given index is exceeded.
            failure_counter = self._masked_failed_amortized_computation_counter_list[
                preconditioner_index
            ]
            tolerance = (
                self._preconditioner_config.num_tolerated_failed_amortized_computations
            )
            if failure_counter > tolerance:
                raise exception

    def update_preconditioners(
        self,
        masked_grad_list: tuple[Tensor, ...],
        step: Tensor,
        perform_amortized_computation: bool,
    ) -> None:
        """
        Updates the preconditioners.

        Args:
            masked_grad_list (tuple[Tensor, ...]): A list of gradients with their corresponding masks.
            step (Tensor): The current step.
            perform_amortized_computation (bool): Whether to perform an amortized computation.

        Returns:
            None
        """
        with profiler.record_function(
            f"## {self.__class__.__name__}:{self.update_preconditioners.__name__} ##"
        ):
            # Update the Kronecker factor matrices.
            self._update_factor_matrices(masked_grad_list=masked_grad_list)

            # Update bias correction term based on step.
            if self._use_bias_correction and self._beta2 < 1.0:
                self._bias_correction2 = torch.tensor(1.0) - self._beta2**step

            # In Shampoo, this is equivalent to computing the inverse factor matrix.
            # In Eigenvalue-Corrected Shampoo, this is equivalent to computing the eigenvector of the factor matrix.
            if perform_amortized_computation:
                self._amortized_computation()

    def _initialize_state_lists(
        self,
        block_list: tuple[Tensor, ...],
        kronecker_factors_list: list[ShampooKroneckerFactorsListType],
        distributor_selector: tuple[bool, ...],
    ) -> None:
        # Initialize local lists.
        local_block_list = compress_list(block_list, distributor_selector)
        self._local_kronecker_factors_list: tuple[
            ShampooKroneckerFactorsListType,
            ...,
        ] = compress_list(kronecker_factors_list, distributor_selector)
        self._local_order_list: tuple[int, ...] = tuple(
            block.dim() for block in local_block_list
        )
        self._local_root_list: tuple[int, ...] = self._get_inverse_roots_from_override(
            self._inv_root_override,
            self._local_order_list,
        )
        self._local_failed_amortized_computation_counter_list: list[int] = [0] * len(
            self._local_kronecker_factors_list
        )

        # Masked lists are the list of active preconditioners or values after filtering out gradients with None.
        self._masked_order_list: tuple[int, ...] = self._local_order_list
        self._masked_root_list: tuple[int, ...] = self._local_root_list
        self._masked_failed_amortized_computation_counter_list: list[int] = (
            self._local_failed_amortized_computation_counter_list
        )
        self._masked_kronecker_factors_list: tuple[
            ShampooKroneckerFactorsListType,
            ...,
        ] = self._local_kronecker_factors_list

        # Construct lists of bytes and numels for logging purposes.
        # NOTE: These lists are constructed across all blocked parameters.
        self._dims_list: tuple[torch.Size, ...] = compress_list(
            self._dims_list, distributor_selector
        )
        self._numel_list: tuple[int, ...] = tuple(
            sum(2 * dim**2 for dim in dims) for dims in self._dims_list
        )
        self._num_bytes_list: tuple[int, ...] = tuple(
            numel
            * (get_dtype_size(self._factor_matrix_dtype) + get_dtype_size(block.dtype))
            // 2
            for numel, block in zip(self._numel_list, local_block_list, strict=True)
        )

    def compress_preconditioner_list(
        self, local_grad_selector: tuple[bool, ...]
    ) -> None:
        with profiler.record_function(
            f"## {self.__class__.__name__}:{self.compress_preconditioner_list.__name__} ##"
        ):
            self._masked_order_list: tuple[int, ...] = compress_list(  # type: ignore[no-redef]
                self._local_order_list, local_grad_selector
            )
            self._masked_root_list: tuple[int, ...] = compress_list(  # type: ignore[no-redef]
                self._local_root_list, local_grad_selector
            )
            self._masked_failed_amortized_computation_counter_list: list[int] = (  # type: ignore[no-redef]
                list(
                    compress_list(
                        self._local_failed_amortized_computation_counter_list,
                        local_grad_selector,
                    )
                )
            )
            self._masked_kronecker_factors_list: tuple[  # type: ignore[no-redef]
                ShampooKroneckerFactorsListType,
                ...,
            ] = compress_list(self._local_kronecker_factors_list, local_grad_selector)

    def _update_factor_matrices(self, masked_grad_list: tuple[Tensor, ...]) -> None:
        with profiler.record_function(
            f"## {self.__class__.__name__}:{self._update_factor_matrices.__name__} ##"
        ):
            # NOTE: Unlike AdagradPreconditionerList, we will loop through each gradient individually.
            # We apply foreach operators onto the list of Kronecker factor matrices (as opposed to the
            # full list of gradients/optimizer states).
            for grad, order, kronecker_factors in zip(
                masked_grad_list,
                self._masked_order_list,
                self._masked_kronecker_factors_list,
                strict=True,
            ):
                # Scale Kronecker factors as a list.
                if self._beta2 != 1.0:
                    torch._foreach_mul_(kronecker_factors.factor_matrices, self._beta2)

                # Construct outer product list for updating Kronecker factors.
                outer_product_list = tuple(
                    torch.tensordot(
                        grad,
                        grad,
                        # Contracts across all dimensions except for k.
                        dims=[[*chain(range(k), range(k + 1, order))]] * 2,  # type: ignore[has-type]
                    )
                    for k in range(order)
                )

                # Update Kronecker factors.
                torch._foreach_add_(
                    kronecker_factors.factor_matrices,
                    outer_product_list,
                    alpha=1 - self._beta2 if self._beta2 != 1.0 else 1.0,
                )

    @staticmethod
    def _precondition_grad(
        grad: Tensor,
        preconditioner_list: tuple[Tensor, ...],
        dims: tuple[list[int], list[int]] = ([0], [0]),
    ) -> Tensor:
        return reduce(partial(torch.tensordot, dims=dims), preconditioner_list, grad)


class ShampooPreconditionerList(
    BaseShampooPreconditionerList[ShampooKroneckerFactorsList]
):
    """Shampoo preconditioners for list of parameters."""

    def _create_kronecker_factors_state_for_block(
        self, block: Tensor, block_info: BlockInfo, dims: torch.Size
    ) -> ShampooKroneckerFactorsState:
        inv_factor_matrices = tuple(
            block_info.allocate_zeros_tensor(
                shape=(dim, dim),
                dtype=block.dtype,
                device=block_info.param.device,
            )
            for dim in dims
        )

        base_kronecker_factors = self._create_base_kronecker_factors(
            block_info=block_info, dims=dims
        )
        return ShampooKroneckerFactorsState(
            factor_matrices=base_kronecker_factors.factor_matrices,
            factor_matrix_indices=base_kronecker_factors.factor_matrix_indices,
            inv_factor_matrices=inv_factor_matrices,
        )

    def _create_kronecker_factors_list(
        self,
        kronecker_factors_state: ShampooKroneckerFactorsState
        | EigenvalueCorrectedShampooKroneckerFactorsState,
        block_info: BlockInfo,
    ) -> ShampooKroneckerFactorsList:
        assert isinstance(kronecker_factors_state, ShampooKroneckerFactorsState)
        return ShampooKroneckerFactorsList(
            factor_matrices=tuple(
                block_info.get_tensor(t)
                for t in kronecker_factors_state.factor_matrices
            ),
            inv_factor_matrices=tuple(
                block_info.get_tensor(t)
                for t in kronecker_factors_state.inv_factor_matrices
            ),
            factor_matrix_indices=kronecker_factors_state.factor_matrix_indices,
        )

    def _get_inverse_roots_from_override(
        self,
        inv_root_override: int | Sequence[int],
        order_list: tuple[int, ...],
    ) -> tuple[int, ...]:
        return BaseShampooPreconditionerList._get_inverse_roots_from_override_with_high_order_default(
            inv_root_override, order_list, high_order_default=lambda order: 2 * order
        )

    def precondition(self, masked_grad_list: tuple[Tensor, ...]) -> tuple[Tensor, ...]:
        """
        Preconditions a list of gradients using the Shampoo preconditioner.

        Args:
            masked_grad_list (tuple[Tensor, ...]): A list of gradients with their corresponding masks.

        Returns:
            tuple[Tensor, ...]: A list of preconditioned gradients.
        """
        with profiler.record_function(
            f"## {self.__class__.__name__}:{self.precondition.__name__} ##"
        ):
            return tuple(
                self._precondition_grad(
                    grad=masked_grad,
                    preconditioner_list=kronecker_factors.inv_factor_matrices,
                )
                for masked_grad, kronecker_factors in zip(
                    masked_grad_list, self._masked_kronecker_factors_list, strict=True
                )
            )

    @torch.compiler.disable
    def _amortized_computation(self) -> None:
        # NOTE: This function currently only computes the matrix root inverse based on
        # the masked lists which combines both selection based on the distributor and where
        # grad is not None. Implicitly, this assumes that there are no changes between the
        # selector or masking from iteration-to-iteration within a single precondition_frequency
        # interval.
        with profiler.record_function(
            f"## {self.__class__.__name__}:{self._amortized_computation.__name__} ##"
        ):
            for idx, (kronecker_factors, root) in enumerate(
                zip(
                    self._masked_kronecker_factors_list,
                    self._masked_root_list,
                    strict=True,
                )
            ):
                success_tracker: list[bool] = []
                for (
                    factor_matrix,
                    inv_factor_matrix,
                    is_factor_matrix_diagonal,
                    factor_matrix_index,
                ) in zip(
                    kronecker_factors.factor_matrices,
                    kronecker_factors.inv_factor_matrices,
                    kronecker_factors.is_factor_matrices_diagonal,
                    kronecker_factors.factor_matrix_indices,
                    strict=True,
                ):
                    # Add epsilon term and incorporate bias correction.
                    bias_corrected_factor_matrix = (
                        factor_matrix / self._bias_correction2
                    )

                    BaseShampooPreconditionerList._check_factor_matrix_for_diagonality_nan_and_inf(
                        factor_matrix=bias_corrected_factor_matrix,
                        is_factor_matrix_diagonal=is_factor_matrix_diagonal,
                        factor_matrix_index=factor_matrix_index,
                    )

                    # Compute inverse preconditioner.
                    root_inv_config = cast(
                        RootInvConfig,
                        self._preconditioner_config.amortized_computation_config,
                    )
                    try:
                        computed_inv_factor_matrix = matrix_inverse_root(
                            A=bias_corrected_factor_matrix,
                            root=Fraction(
                                root
                                / getattr(
                                    root_inv_config,
                                    "exponent_multiplier",
                                    1,
                                )
                            ),
                            root_inv_config=root_inv_config,
                            epsilon=self._epsilon,
                            is_diagonal=bool(is_factor_matrix_diagonal),
                        ).to(dtype=inv_factor_matrix.dtype)
                        # Add success to success tracker.
                        success_tracker.append(True)
                    except Exception as exception:
<<<<<<< HEAD
                        # If self._use_protected_eigh is True, will reuse previous matrix if matrix inverse root computation fails.
                        if not self._use_protected_eigh:
                            raise exception
                        else:
                            # Add failure to success tracker.
                            success_tracker.append(False)
                            logger.warning(
                                f"Matrix computation failed for factor matrix {factor_matrix_index} "
                                f"with {exception=}. Using previous inverted factor matrix and continuing..."
                            )
                            # Define computed_inv_factor_matrix to prevent undefined local variable error.
                            computed_inv_factor_matrix = inv_factor_matrix
=======
                        # Reuse previous matrix if matrix inverse root computation fails.
                        logger.warning(
                            f"Matrix computation failed for factor matrix {factor_matrix_index} "
                            f"with {exception=}. Using previous inverted factor matrix and continuing..."
                        )
                        # Define computed_inv_factor_matrix to prevent undefined local variable error.
                        computed_inv_factor_matrix = inv_factor_matrix
>>>>>>> ae91e28d

                    # Check if we encounter NaN or inf values in computed inverse matrix.
                    if (
                        torch.isnan(computed_inv_factor_matrix).any()
                        or torch.isinf(computed_inv_factor_matrix).any()
                    ):
                        torch.set_printoptions(threshold=100_000)
                        raise PreconditionerValueError(
                            f"Encountered nan or inf values in inverse factor matrix {factor_matrix_index}! "
                            f"To mitigate, check factor matrix before the matrix computation: {bias_corrected_factor_matrix=}"
                        )
                    inv_factor_matrix.copy_(computed_inv_factor_matrix)

<<<<<<< HEAD
                # Only reuse previous inverse roots if tolerance is not exceeded.
                self._raise_exception_if_failure_tolerance_exceeded(
                    success_tracker=success_tracker,
                    preconditioner_index=idx,
                    exception=ValueError(
                        f"Exceeded tolerance for number of failed inverse root computations for {kronecker_factors.factor_matrix_indices}."
                    ),
                )

    def dequantize_preconditioners(self) -> None:
        with profiler.record_function(
            f"## {self.__class__.__name__}:{self.dequantize_preconditioners.__name__} ##"
        ):
            for kronecker_factors in self._masked_kronecker_factors_list:
                kronecker_factors.factor_matrices.dequantize_()
                kronecker_factors.inv_factor_matrices.dequantize_()

    def quantize_preconditioners(self) -> None:
        with profiler.record_function(
            f"## {self.__class__.__name__}:{self.quantize_preconditioners.__name__} ##"
        ):
            for kronecker_factors in self._masked_kronecker_factors_list:
                kronecker_factors.factor_matrices.quantize_()
                kronecker_factors.inv_factor_matrices.quantize_()

=======
>>>>>>> ae91e28d
    @torch.compiler.disable
    def compute_root_inverse_residuals(
        self,
    ) -> tuple[tuple[Tensor, ...], tuple[Tensor, ...]]:
        root_inv_config = cast(
            RootInvConfig,
            self._preconditioner_config.amortized_computation_config,
        )
        relative_errors = []
        relative_residuals = []

        for kronecker_factors, root in zip(
            self._masked_kronecker_factors_list,
            self._masked_root_list,
            strict=True,
        ):
            for factor_matrix, inv_factor_matrix in zip(
                kronecker_factors.factor_matrices,
                kronecker_factors.inv_factor_matrices,
                strict=True,
            ):
                bias_corrected_factor_matrix = factor_matrix / self._bias_correction2
                (
                    relative_error,
                    relative_residual,
                ) = compute_matrix_root_inverse_residuals(
                    A=bias_corrected_factor_matrix,
                    X_hat=inv_factor_matrix,
                    root=Fraction(
                        root
                        / getattr(
                            root_inv_config,
                            "exponent_multiplier",
                            1,
                        )
                    ),
                    epsilon=self._epsilon,
                    root_inv_config=root_inv_config,
                )
                relative_errors.append(relative_error)
                relative_residuals.append(relative_residual)

        return (
            tuple(relative_errors),
            tuple(relative_residuals),
        )


class EigenvalueCorrectedShampooPreconditionerList(
    BaseShampooPreconditionerList[EigenvalueCorrectedShampooKroneckerFactorsList]
):
    """Eigenvalue-corrected Shampoo preconditioners for list of parameters."""

    def _create_kronecker_factors_state_for_block(
        self, block: Tensor, block_info: BlockInfo, dims: torch.Size
    ) -> EigenvalueCorrectedShampooKroneckerFactorsState:
        factor_matrices_eigenvectors = tuple(
            block_info.allocate_zeros_tensor(
                shape=(dim, dim),
                dtype=block.dtype,
                device=block_info.param.device,
            )
            for dim in dims
        )
        corrected_eigenvalues = block_info.allocate_zeros_tensor(
            shape=tuple(dims),
            dtype=block.dtype,
            device=block_info.param.device,
        )

        base_kronecker_factors = self._create_base_kronecker_factors(
            block_info=block_info, dims=dims
        )
        return EigenvalueCorrectedShampooKroneckerFactorsState(
            factor_matrices=base_kronecker_factors.factor_matrices,
            factor_matrices_eigenvectors=factor_matrices_eigenvectors,
            corrected_eigenvalues=corrected_eigenvalues,
            factor_matrix_indices=base_kronecker_factors.factor_matrix_indices,
        )

    def _create_kronecker_factors_list(
        self,
        kronecker_factors_state: ShampooKroneckerFactorsState
        | EigenvalueCorrectedShampooKroneckerFactorsState,
        block_info: BlockInfo,
    ) -> EigenvalueCorrectedShampooKroneckerFactorsList:
        assert isinstance(
            kronecker_factors_state, EigenvalueCorrectedShampooKroneckerFactorsState
        )
        return EigenvalueCorrectedShampooKroneckerFactorsList(
            factor_matrices=tuple(
                block_info.get_tensor(t)
                for t in kronecker_factors_state.factor_matrices
            ),
            factor_matrices_eigenvectors=tuple(
                block_info.get_tensor(t)
                for t in kronecker_factors_state.factor_matrices_eigenvectors
            ),
            corrected_eigenvalues=block_info.get_tensor(
                kronecker_factors_state.corrected_eigenvalues
            ),
            factor_matrix_indices=kronecker_factors_state.factor_matrix_indices,
        )

    def _get_inverse_roots_from_override(
        self,
        inv_root_override: int | Sequence[int],
        order_list: tuple[int, ...],
    ) -> tuple[int, ...]:
        return BaseShampooPreconditionerList._get_inverse_roots_from_override_with_high_order_default(
            inv_root_override, order_list, high_order_default=lambda order: 2
        )

    def update_preconditioners(
        self,
        masked_grad_list: tuple[Tensor, ...],
        step: Tensor,
        perform_amortized_computation: bool,
    ) -> None:
        """
        Updates the preconditioners.

        Args:
            masked_grad_list (tuple[Tensor, ...]): A list of gradients with their corresponding masks.
            step (Tensor): The current step.
            perform_amortized_computation (bool): Whether to perform an amortized computation.

        Returns:
            None
        """
        with profiler.record_function(
            f"## {self.__class__.__name__}:{self.update_preconditioners.__name__} ##"
        ):
            super().update_preconditioners(
                masked_grad_list=masked_grad_list,
                step=step,
                perform_amortized_computation=perform_amortized_computation,
            )
            # Update the eigenvalue corrections of Shampoo's preconditioner.
            self._update_eigenvalue_corrections(masked_grad_list=masked_grad_list)

    def _update_eigenvalue_corrections(
        self, masked_grad_list: tuple[Tensor, ...]
    ) -> None:
        with profiler.record_function(
            f"## {self.__class__.__name__}:{self._update_eigenvalue_corrections.__name__} ##"
        ):
            # NOTE: Unlike AdagradPreconditionerList, we will loop through each gradient individually.
            for grad, kronecker_factors in zip(
                masked_grad_list,
                self._masked_kronecker_factors_list,
                strict=True,
            ):
                factor_eigenvectors = kronecker_factors.factor_matrices_eigenvectors
                if factor_eigenvectors[0].any():
                    grad = self._precondition_grad(
                        grad=grad,
                        preconditioner_list=factor_eigenvectors,
                    )
                # Scale corrected eigenvalues.
                # NOTE: The case when self._beta2 == 1.0 is not well tested and might not be stable.
                if self._beta2 != 1.0:
                    kronecker_factors.corrected_eigenvalues.mul_(self._beta2)
                # Update corrected eigenvalues (squared gradient in eigenbasis of Shampoo preconditioner).
                kronecker_factors.corrected_eigenvalues.add_(
                    grad.square(),
                    alpha=1 - self._beta2 if self._beta2 != 1.0 else 1.0,
                )

    def precondition(self, masked_grad_list: tuple[Tensor, ...]) -> tuple[Tensor, ...]:
        """
        Preconditions a list of gradients using the Eigenvalue-Corrected Shampoo preconditioner.

        Args:
            masked_grad_list (tuple[Tensor, ...]): A list of gradients with their corresponding masks.

        Returns:
            tuple[Tensor, ...]: A list of preconditioned gradients.
        """
        with profiler.record_function(
            f"## {self.__class__.__name__}:{self.precondition.__name__} ##"
        ):
            preconditioned_grad_list = []
            for masked_grad, kronecker_factors, root in zip(
                masked_grad_list,
                self._masked_kronecker_factors_list,
                self._masked_root_list,
                strict=True,
            ):
                factor_eigenvectors = kronecker_factors.factor_matrices_eigenvectors
                corrected_eigenvalues = kronecker_factors.corrected_eigenvalues
                use_eigenbasis = factor_eigenvectors[0].any()
                grad = masked_grad.clone()
                if use_eigenbasis:
                    # Convert to eigenbasis of Shampoo factor matrices.
                    grad = self._precondition_grad(
                        grad=grad,
                        preconditioner_list=factor_eigenvectors,
                    )

                # Precondition with inverse root of corrected eigenvalues.
                grad.div_(
                    corrected_eigenvalues.div(self._bias_correction2)
                    .add_(self._epsilon)
                    .pow_(1 / root)
                )
                if use_eigenbasis:
                    # Convert back to basis of the parameters.
                    grad = self._precondition_grad(
                        grad=grad,
                        preconditioner_list=factor_eigenvectors,
                        dims=([0], [1]),
                    )
                preconditioned_grad_list.append(grad)
            return tuple(preconditioned_grad_list)

    @torch.compiler.disable
    def _amortized_computation(self) -> None:
        # NOTE: This function currently only computes the preconditioner eigenvectors based on
        # the masked lists which combines both selection based on the distributor and where
        # grad is not None. Implicitly, this assumes that there are no changes between the
        # selector or masking from iteration-to-iteration within a single precondition_frequency
        # interval.
        with profiler.record_function(
            f"## {self.__class__.__name__}:{self._amortized_computation.__name__} ##"
        ):
            for idx, kronecker_factors in enumerate(
                self._masked_kronecker_factors_list
            ):
                success_tracker: list[bool] = []
                for (
                    factor_matrix,
                    factor_matrix_eigenvectors,
                    is_factor_matrix_diagonal,
                    factor_matrix_index,
                ) in zip(
                    kronecker_factors.factor_matrices,
                    kronecker_factors.factor_matrices_eigenvectors,
                    kronecker_factors.is_factor_matrices_diagonal,
                    kronecker_factors.factor_matrix_indices,
                    strict=True,
                ):
                    BaseShampooPreconditionerList._check_factor_matrix_for_diagonality_nan_and_inf(
                        factor_matrix=factor_matrix,
                        is_factor_matrix_diagonal=is_factor_matrix_diagonal,
                        factor_matrix_index=factor_matrix_index,
                    )

                    # Compute eigenvectors of factor matrix.
                    eigenvector_computation_config = cast(
                        EigenvectorConfig,
                        self._preconditioner_config.amortized_computation_config,
                    )
                    try:
                        computed_eigenvectors = matrix_eigenvectors(
                            A=factor_matrix,
                            eigenvectors_estimate=factor_matrix_eigenvectors,
                            eigenvector_computation_config=eigenvector_computation_config,
                            is_diagonal=bool(is_factor_matrix_diagonal),
                        )
                        # Add success to success tracker.
                        success_tracker.append(True)
                    except Exception as exception:
<<<<<<< HEAD
                        # If self._use_protected_eigh is True, will reuse previous matrix if matrix eigenvector computation fails.
                        if not self._use_protected_eigh:
                            raise exception
                        else:
                            # Add failure to success tracker.
                            success_tracker.append(False)
                            logger.warning(
                                f"Matrix computation failed for factor matrix {factor_matrix_index} "
                                f"with {exception=}. Using previous factor matrix eigenvectors and continuing..."
                            )
                            # Define computed_eigenvectors to prevent undefined local variable error.
                            computed_eigenvectors = factor_matrix_eigenvectors
=======
                        # Reuse previous matrix if matrix eigenvector computation fails.
                        logger.warning(
                            f"Matrix computation failed for factor matrix {factor_matrix_index} "
                            f"with {exception=}. Using previous factor matrix eigenvectors and continuing..."
                        )
                        # Define computed_eigenvectors to prevent undefined local variable error.
                        computed_eigenvectors = factor_matrix_eigenvectors
>>>>>>> ae91e28d

                    # Check if we encounter NaN or inf values in computed eigenvectors.
                    if (
                        torch.isnan(computed_eigenvectors).any()
                        or torch.isinf(computed_eigenvectors).any()
                    ):
                        torch.set_printoptions(threshold=100_000)
                        raise PreconditionerValueError(
                            f"Encountered nan or inf values in eigenvectors of factor matrix {factor_matrix_index}! "
                            f"To mitigate, check factor matrix before the matrix computation: {factor_matrix=}"
                        )
<<<<<<< HEAD
                    factor_matrix_eigenvectors.copy_(computed_eigenvectors)

                # Only reuse previous eigenvectors if tolerance is not exceeded.
                self._raise_exception_if_failure_tolerance_exceeded(
                    success_tracker=success_tracker,
                    preconditioner_index=idx,
                    exception=ValueError(
                        f"Exceeded tolerance for number of failed eigenvector computations for {kronecker_factors.factor_matrix_indices}."
                    ),
                )

    def dequantize_preconditioners(self) -> None:
        with profiler.record_function(
            f"## {self.__class__.__name__}:{self.dequantize_preconditioners.__name__} ##"
        ):
            for kronecker_factors in self._masked_kronecker_factors_list:
                kronecker_factors.factor_matrices.dequantize_()
                kronecker_factors.factor_matrices_eigenvectors.dequantize_()
                kronecker_factors.corrected_eigenvalues.dequantize_()

    def quantize_preconditioners(self) -> None:
        with profiler.record_function(
            f"## {self.__class__.__name__}:{self.quantize_preconditioners.__name__} ##"
        ):
            for kronecker_factors in self._masked_kronecker_factors_list:
                kronecker_factors.factor_matrices.quantize_()
                kronecker_factors.factor_matrices_eigenvectors.quantize_()
                kronecker_factors.corrected_eigenvalues.quantize_()


class DequantizePreconditionersContext(ParameterizeEnterExitContext):
    """DequantizePreconditionersContext is used for automatically dequantize and then quantize the preconditioners used within this context.

    Args:
        preconditioner_list (PreconditionerList): Preconditioner list which contains the preconditioners to be dequantized and quantized.

    Examples:
        >>> with DequantizePreconditionersContext(preconditioner_list):
        >>>     # Do something with the preconditioners which are dequantized.
        >>> # After the context is exited, the preconditioners will be quantized.

    """

    def __init__(self, preconditioner_list: PreconditionerList) -> None:
        super().__init__(
            input_with_enter_exit_context=preconditioner_list,
            enter_method_caller=methodcaller("dequantize_preconditioners"),
            exit_method_caller=methodcaller("quantize_preconditioners"),
        )
=======
                    factor_matrix_eigenvectors.copy_(computed_eigenvectors)
>>>>>>> ae91e28d
<|MERGE_RESOLUTION|>--- conflicted
+++ resolved
@@ -962,28 +962,14 @@
                         # Add success to success tracker.
                         success_tracker.append(True)
                     except Exception as exception:
-<<<<<<< HEAD
-                        # If self._use_protected_eigh is True, will reuse previous matrix if matrix inverse root computation fails.
-                        if not self._use_protected_eigh:
-                            raise exception
-                        else:
-                            # Add failure to success tracker.
-                            success_tracker.append(False)
-                            logger.warning(
-                                f"Matrix computation failed for factor matrix {factor_matrix_index} "
-                                f"with {exception=}. Using previous inverted factor matrix and continuing..."
-                            )
-                            # Define computed_inv_factor_matrix to prevent undefined local variable error.
-                            computed_inv_factor_matrix = inv_factor_matrix
-=======
-                        # Reuse previous matrix if matrix inverse root computation fails.
+                        # Add failure to success tracker.
+                        success_tracker.append(False)
                         logger.warning(
                             f"Matrix computation failed for factor matrix {factor_matrix_index} "
                             f"with {exception=}. Using previous inverted factor matrix and continuing..."
                         )
                         # Define computed_inv_factor_matrix to prevent undefined local variable error.
                         computed_inv_factor_matrix = inv_factor_matrix
->>>>>>> ae91e28d
 
                     # Check if we encounter NaN or inf values in computed inverse matrix.
                     if (
@@ -997,7 +983,6 @@
                         )
                     inv_factor_matrix.copy_(computed_inv_factor_matrix)
 
-<<<<<<< HEAD
                 # Only reuse previous inverse roots if tolerance is not exceeded.
                 self._raise_exception_if_failure_tolerance_exceeded(
                     success_tracker=success_tracker,
@@ -1007,24 +992,6 @@
                     ),
                 )
 
-    def dequantize_preconditioners(self) -> None:
-        with profiler.record_function(
-            f"## {self.__class__.__name__}:{self.dequantize_preconditioners.__name__} ##"
-        ):
-            for kronecker_factors in self._masked_kronecker_factors_list:
-                kronecker_factors.factor_matrices.dequantize_()
-                kronecker_factors.inv_factor_matrices.dequantize_()
-
-    def quantize_preconditioners(self) -> None:
-        with profiler.record_function(
-            f"## {self.__class__.__name__}:{self.quantize_preconditioners.__name__} ##"
-        ):
-            for kronecker_factors in self._masked_kronecker_factors_list:
-                kronecker_factors.factor_matrices.quantize_()
-                kronecker_factors.inv_factor_matrices.quantize_()
-
-=======
->>>>>>> ae91e28d
     @torch.compiler.disable
     def compute_root_inverse_residuals(
         self,
@@ -1288,28 +1255,14 @@
                         # Add success to success tracker.
                         success_tracker.append(True)
                     except Exception as exception:
-<<<<<<< HEAD
-                        # If self._use_protected_eigh is True, will reuse previous matrix if matrix eigenvector computation fails.
-                        if not self._use_protected_eigh:
-                            raise exception
-                        else:
-                            # Add failure to success tracker.
-                            success_tracker.append(False)
-                            logger.warning(
-                                f"Matrix computation failed for factor matrix {factor_matrix_index} "
-                                f"with {exception=}. Using previous factor matrix eigenvectors and continuing..."
-                            )
-                            # Define computed_eigenvectors to prevent undefined local variable error.
-                            computed_eigenvectors = factor_matrix_eigenvectors
-=======
-                        # Reuse previous matrix if matrix eigenvector computation fails.
+                        # Add failure to success tracker.
+                        success_tracker.append(False)
                         logger.warning(
                             f"Matrix computation failed for factor matrix {factor_matrix_index} "
                             f"with {exception=}. Using previous factor matrix eigenvectors and continuing..."
                         )
                         # Define computed_eigenvectors to prevent undefined local variable error.
                         computed_eigenvectors = factor_matrix_eigenvectors
->>>>>>> ae91e28d
 
                     # Check if we encounter NaN or inf values in computed eigenvectors.
                     if (
@@ -1321,7 +1274,6 @@
                             f"Encountered nan or inf values in eigenvectors of factor matrix {factor_matrix_index}! "
                             f"To mitigate, check factor matrix before the matrix computation: {factor_matrix=}"
                         )
-<<<<<<< HEAD
                     factor_matrix_eigenvectors.copy_(computed_eigenvectors)
 
                 # Only reuse previous eigenvectors if tolerance is not exceeded.
@@ -1331,46 +1283,4 @@
                     exception=ValueError(
                         f"Exceeded tolerance for number of failed eigenvector computations for {kronecker_factors.factor_matrix_indices}."
                     ),
-                )
-
-    def dequantize_preconditioners(self) -> None:
-        with profiler.record_function(
-            f"## {self.__class__.__name__}:{self.dequantize_preconditioners.__name__} ##"
-        ):
-            for kronecker_factors in self._masked_kronecker_factors_list:
-                kronecker_factors.factor_matrices.dequantize_()
-                kronecker_factors.factor_matrices_eigenvectors.dequantize_()
-                kronecker_factors.corrected_eigenvalues.dequantize_()
-
-    def quantize_preconditioners(self) -> None:
-        with profiler.record_function(
-            f"## {self.__class__.__name__}:{self.quantize_preconditioners.__name__} ##"
-        ):
-            for kronecker_factors in self._masked_kronecker_factors_list:
-                kronecker_factors.factor_matrices.quantize_()
-                kronecker_factors.factor_matrices_eigenvectors.quantize_()
-                kronecker_factors.corrected_eigenvalues.quantize_()
-
-
-class DequantizePreconditionersContext(ParameterizeEnterExitContext):
-    """DequantizePreconditionersContext is used for automatically dequantize and then quantize the preconditioners used within this context.
-
-    Args:
-        preconditioner_list (PreconditionerList): Preconditioner list which contains the preconditioners to be dequantized and quantized.
-
-    Examples:
-        >>> with DequantizePreconditionersContext(preconditioner_list):
-        >>>     # Do something with the preconditioners which are dequantized.
-        >>> # After the context is exited, the preconditioners will be quantized.
-
-    """
-
-    def __init__(self, preconditioner_list: PreconditionerList) -> None:
-        super().__init__(
-            input_with_enter_exit_context=preconditioner_list,
-            enter_method_caller=methodcaller("dequantize_preconditioners"),
-            exit_method_caller=methodcaller("quantize_preconditioners"),
-        )
-=======
-                    factor_matrix_eigenvectors.copy_(computed_eigenvectors)
->>>>>>> ae91e28d
+                )
"""
Copyright (c) Meta Platforms, Inc. and affiliates.
All rights reserved.

This source code is licensed under the BSD-style license found in the
LICENSE file in the root directory of this source tree.

"""

#!/usr/bin/env python3

import abc
import contextlib
import re
import unittest

from collections.abc import Callable
from functools import partial
from unittest import mock

import torch
from distributed_shampoo.distributed_shampoo import DistributedShampoo
from distributed_shampoo.shampoo_types import (
    AdaGradGraftingConfig,
    CommunicationDType,
    DDPShampooConfig,
    DefaultEigenvalueCorrectedShampooConfig,
    DefaultShampooConfig,
    DefaultSOAPConfig,
    PreconditionerConfig,
)
from distributed_shampoo.tests.shampoo_test_utils import (
    compare_two_optimizers_on_weight_and_loss,
    construct_training_problem,
)

from torch import distributed as dist, tensor
from torch.distributed.device_mesh import DeviceMesh
from torch.distributed.tensor import DTensor
from torch.distributed.tensor.placement_types import Replicate
from torch.optim.optimizer import ParamsT
from torch.testing._comparison import default_tolerances
from torch.testing._internal.common_distributed import (
    DynamoDistributedMultiProcTestCase,
)
from torch.testing._internal.common_utils import (
    instantiate_parametrized_tests,
    parametrize,
)


PRECONDITIONER_DIM = 3


# Use outer class as wrapper to avoid running the abstract test.
class AbstractTest:
    @instantiate_parametrized_tests
    class ShampooDDPDistributorDeviceTest(abc.ABC, DynamoDistributedMultiProcTestCase):
        @property
        @abc.abstractmethod
        def _device(self) -> torch.device: ...

        @staticmethod
        def _train_model(
            optim_factory: Callable[
                [ParamsT],
                torch.optim.Optimizer,
            ],
            device: torch.device,
            model_linear_layers_dims: tuple[int, ...] = (
                PRECONDITIONER_DIM * 4,
                PRECONDITIONER_DIM * 2,
                1,
            ),
            model_dead_layer_dims: tuple[int, ...] | None = (
                PRECONDITIONER_DIM,
                PRECONDITIONER_DIM,
            ),
        ) -> tuple[torch.Tensor, torch.Tensor]:
            model, loss, data, target = construct_training_problem(
                model_linear_layers_dims=model_linear_layers_dims,
                model_dead_layer_dims=model_dead_layer_dims,
                device=device,
                fill=0.01,
            )
            params = list(model.parameters())
            optimizer = optim_factory(params)
            for _ in range(5):
                optimizer.zero_grad()
                objective = loss(model(data), target)
                objective.backward()
                optimizer.step()
            return params[0], objective.detach()

        def _init_distributed(self) -> None:
            if not dist.is_initialized():
                dist.init_process_group(
                    dist.Backend.NCCL
                    if self._device == torch.device("cuda")
                    else dist.Backend.GLOO,
                    init_method=f"file://{self.file_name}",
                    rank=self.rank,
                    world_size=self.world_size,
                )
            if self._device == torch.device("cuda"):
                torch.cuda.set_device(self.rank)

        @property
        def world_size(self) -> int:
            return 2

        @staticmethod
        def _shampoo_optim_factory(
            distributed_config: DDPShampooConfig | None,
            preconditioner_config: PreconditionerConfig = DefaultShampooConfig,
        ) -> Callable[[ParamsT], torch.optim.Optimizer]:
            return partial(
                DistributedShampoo,
                lr=0.001,
                betas=(0.9, 1.0),
                epsilon=1e-8,
                momentum=0.9,
                weight_decay=0.0,
                max_preconditioner_dim=PRECONDITIONER_DIM,
                precondition_frequency=1,
                start_preconditioning_step=2,
                use_decoupled_weight_decay=True,
                grafting_config=AdaGradGraftingConfig(
                    epsilon=1e-8,
                ),
                distributed_config=distributed_config,
                preconditioner_config=preconditioner_config,
            )

        @parametrize(
            "preconditioner_config",
            (
                DefaultShampooConfig,
                DefaultEigenvalueCorrectedShampooConfig,
                DefaultSOAPConfig,
            ),
        )
        @parametrize(
            "communication_dtype, communicate_params, rtol, atol",
            (
                # Expecting CommunicationDType.DEFAULT would have bitwise identical results (by setting rtol=atol=0.0).
                (CommunicationDType.DEFAULT, False, 0.0, 0.0),
                (CommunicationDType.DEFAULT, True, 0.0, 0.0),
                # Using FP16 for distributed parameters prohibitively lowers precision.
                (
                    CommunicationDType.FP16,
                    False,
                    *default_tolerances(torch.float16),
                ),
                (
                    CommunicationDType.BF16,
                    False,
                    # BF16 requires 2x tolerances than the original bfloat16 tolerances.
                    *[2 * tol for tol in default_tolerances(torch.bfloat16)],
                ),
            ),
        )
        @parametrize("num_trainers_per_group", (-1, 1, 2))
        def test_losses(
            self,
            num_trainers_per_group: int,
            communication_dtype: CommunicationDType,
            communicate_params: bool,
            rtol: float,
            atol: float,
            preconditioner_config: PreconditionerConfig,
        ) -> None:
            self._init_distributed()

            compare_two_optimizers_on_weight_and_loss(
                control_optim_factory=self._shampoo_optim_factory(
                    distributed_config=None,
                    preconditioner_config=preconditioner_config,
                ),
                experimental_optim_factory=self._shampoo_optim_factory(
                    distributed_config=DDPShampooConfig(
                        communication_dtype=communication_dtype,
                        num_trainers_per_group=num_trainers_per_group,
                        communicate_params=communicate_params,
                    ),
                    preconditioner_config=preconditioner_config,
                ),
                model_linear_layers_dims=(
                    PRECONDITIONER_DIM * 4,
                    PRECONDITIONER_DIM * 2,
                    1,
                ),
                model_dead_layer_dims=(PRECONDITIONER_DIM, PRECONDITIONER_DIM),
                device=self._device,
                fill=0.01,
                rtol=rtol,
                atol=atol,
            )

        def test_distributed_state_dict(self) -> None:
            self._init_distributed()

            model, loss, data, target = construct_training_problem(
                # Setting model_linear_layers_dims to creates an model with one linear layer with (PRECONDITIONER_DIM * 2)xPRECONDITIONER_DIM weight.
                # Because Shampoo's max_preconditioner_dim = PRECONDITIONER_DIM, there will be two blocks; rank 0 has block 0 and rank 1 has block 1.
                model_linear_layers_dims=(PRECONDITIONER_DIM * 2, PRECONDITIONER_DIM),
                model_dead_layer_dims=None,
                device=self._device,
                fill=0.01,
            )
            params = list(model.parameters())
            optimizer = self._shampoo_optim_factory(
                distributed_config=DDPShampooConfig()
            )(params)
            assert isinstance(optimizer, DistributedShampoo)
            for _ in range(3):
                optimizer.zero_grad()
                objective = loss(model(data), target)
                objective.backward()
                optimizer.step()

            # Retrieve the distributed state dictionary of the first layer (i.e., the only layer) from the optimizer.
            distributed_state_dict = optimizer.distributed_state_dict(
                key_to_param=model.named_parameters(), save_param_groups=False
            )["state"]["linear_layers.0.weight"]

            # Define the expected distributed state dictionary for each rank.
            rank_to_expected_distributed_state_dict = {
                1: {
                    '["block_1", "shampoo", "factor_matrices", 0]': DTensor.from_local(
                        local_tensor=tensor(
                            [
                                [0.0004, 0.0004, 0.0004],
                                [0.0004, 0.0004, 0.0004],
                                [0.0004, 0.0004, 0.0004],
                            ]
                        ),
                        device_mesh=DeviceMesh(str(self._device), [1]),
                        placements=(Replicate(),),
                    ),
                    '["block_1", "shampoo", "factor_matrices", 1]': DTensor.from_local(
                        local_tensor=tensor(
                            [
                                [0.0002, 0.0003, 0.0004],
                                [0.0003, 0.0004, 0.0005],
                                [0.0004, 0.0005, 0.0006],
                            ]
                        ),
                        device_mesh=DeviceMesh(str(self._device), [1]),
                        placements=(Replicate(),),
                    ),
                    '["block_1", "shampoo", "inv_factor_matrices", 0]': DTensor.from_local(
                        local_tensor=tensor(
                            [
                                [68.2723, -31.3830, -31.4793],
                                [-31.3830, 68.3608, -31.5677],
                                [-31.4793, -31.5677, 68.4570],
                            ]
                        ),
                        device_mesh=DeviceMesh(str(self._device), [1]),
                        placements=(Replicate(),),
                    ),
                    '["block_1", "shampoo", "inv_factor_matrices", 1]': DTensor.from_local(
                        local_tensor=tensor(
                            [
                                [82.9738, -22.7016, -28.3770],
                                [-22.7016, 69.6087, -37.7380],
                                [-28.3770, -37.7380, 52.6266],
                            ]
                        ),
                        device_mesh=DeviceMesh(str(self._device), [1]),
                        placements=(Replicate(),),
                    ),
                    '["block_1", "adagrad"]': DTensor.from_local(
                        local_tensor=tensor(
                            [
                                [7.0041e-05, 1.2452e-04, 1.9456e-04],
                                [7.0041e-05, 1.2452e-04, 1.9456e-04],
                                [7.0041e-05, 1.2452e-04, 1.9456e-04],
                            ]
                        ),
                        device_mesh=DeviceMesh(str(self._device), [1]),
                        placements=(Replicate(),),
                    ),
                    '["block_1", "momentum"]': DTensor.from_local(
                        local_tensor=tensor(
                            [
                                [1.6924, 1.9865, 2.2806],
                                [1.6924, 1.9865, 2.2806],
                                [1.6924, 1.9865, 2.2806],
                            ]
                        ),
                        device_mesh=DeviceMesh(str(self._device), [1]),
                        placements=(Replicate(),),
                    ),
                    '["block_1", "filtered_grad"]': DTensor.from_local(
                        local_tensor=tensor(
                            [
                                [0.0013, 0.0017, 0.0021],
                                [0.0013, 0.0017, 0.0021],
                                [0.0013, 0.0017, 0.0021],
                            ]
                        ),
                        device_mesh=DeviceMesh(str(self._device), [1]),
                        placements=(Replicate(),),
                    ),
                    '["step"]': tensor(3),
                },
                0: {
                    '["block_0", "shampoo", "factor_matrices", 0]': DTensor.from_local(
                        local_tensor=tensor(
                            [
                                [3.8911e-05, 3.8911e-05, 3.8911e-05],
                                [3.8911e-05, 3.8911e-05, 3.8911e-05],
                                [3.8911e-05, 3.8911e-05, 3.8911e-05],
                            ]
                        ),
                        device_mesh=DeviceMesh(str(self._device), [0]),
                        placements=(Replicate(),),
                    ),
                    '["block_0", "shampoo", "factor_matrices", 1]': DTensor.from_local(
                        local_tensor=tensor(
                            [
                                [0.0000e00, 0.0000e00, 0.0000e00],
                                [0.0000e00, 2.3347e-05, 4.6694e-05],
                                [0.0000e00, 4.6694e-05, 9.3387e-05],
                            ]
                        ),
                        device_mesh=DeviceMesh(str(self._device), [0]),
                        placements=(Replicate(),),
                    ),
                    '["block_0", "shampoo", "inv_factor_matrices", 0]': DTensor.from_local(
                        local_tensor=tensor(
                            [
                                [69.8735, -30.1266, -30.1266],
                                [-30.1266, 69.8674, -30.1204],
                                [-30.1266, -30.1204, 69.8673],
                            ]
                        ),
                        device_mesh=DeviceMesh(str(self._device), [0]),
                        placements=(Replicate(),),
                    ),
                    '["block_0", "shampoo", "inv_factor_matrices", 1]': DTensor.from_local(
                        local_tensor=tensor(
                            [
                                [100.0000, 0.0000, 0.0000],
                                [0.0000, 81.9241, -36.1519],
                                [0.0000, -36.1519, 27.6963],
                            ]
                        ),
                        device_mesh=DeviceMesh(str(self._device), [0]),
                        placements=(Replicate(),),
                    ),
                    '["block_0", "adagrad"]': DTensor.from_local(
                        local_tensor=tensor(
                            [
                                [0.0000e00, 7.7823e-06, 3.1129e-05],
                                [0.0000e00, 7.7823e-06, 3.1129e-05],
                                [0.0000e00, 7.7823e-06, 3.1129e-05],
                            ]
                        ),
                        device_mesh=DeviceMesh(str(self._device), [0]),
                        placements=(Replicate(),),
                    ),
                    '["block_0", "momentum"]': DTensor.from_local(
                        local_tensor=tensor(
                            [
                                [0.0000, 1.5694, 2.3289],
                                [0.0000, 1.5694, 2.3289],
                                [0.0000, 1.5694, 2.3289],
                            ]
                        ),
                        device_mesh=DeviceMesh(str(self._device), [0]),
                        placements=(Replicate(),),
                    ),
                    '["block_0", "filtered_grad"]': DTensor.from_local(
                        local_tensor=tensor(
                            [
                                [0.0000, 0.0004, 0.0009],
                                [0.0000, 0.0004, 0.0009],
                                [0.0000, 0.0004, 0.0009],
                            ]
                        ),
                        device_mesh=DeviceMesh(str(self._device), [0]),
                        placements=(Replicate(),),
                    ),
                    '["step"]': tensor(3),
                },
            }

            # Because DTensor does not support comparison, the verification has to be performed in two stages:
            # 1. Comparing the key sets are identical.
            # 2. Comparing the values are identical by converting it into local tensor.

            # Assert that the keys in the state dictionary match the expected keys for the current rank.
            self.assertEqual(
                distributed_state_dict.keys(),
                rank_to_expected_distributed_state_dict[dist.get_rank()].keys(),
            )

            # Helper function to get the local tensor from a DTensor or return the tensor itself.
            def local_tensor_getter(t: torch.Tensor | DTensor) -> torch.Tensor:
                return t.to_local() if isinstance(t, DTensor) else t

            # Compare each value in the state dictionary with the expected values.
            for key, actual_val in distributed_state_dict.items():
                expected_val = rank_to_expected_distributed_state_dict[dist.get_rank()][
                    key
                ]
                with self.subTest(
                    key=key, actual_val=actual_val, expected_val=expected_val
                ):
                    torch.testing.assert_close(
                        local_tensor_getter(actual_val),
                        local_tensor_getter(expected_val),
                        atol=1e-4,
                        rtol=2e-1,
                    )

        # This mock is used to catch the number of calls to Shampoo's step(), which happened after __init__().
        # If there is no blocked params, __init__() will raise and step() should not be called.
        # Otherwise, step() will be called.
        @mock.patch.object(DistributedShampoo, "step")
        def test_empty_local_blocked_params(self, mock_step: mock.Mock) -> None:
            self._init_distributed()

            # The test setting is only rank 0 has params, so all other ranks have no parameters to work on.
            has_blocked_params = dist.get_rank() == 0
            with (
                contextlib.nullcontext()
                if has_blocked_params
                else self.assertRaisesRegex(
                    AssertionError,
                    re.escape("Some workers have no parameters to work on."),
                )
            ):
                AbstractTest.ShampooDDPDistributorDeviceTest._train_model(
                    self._shampoo_optim_factory(distributed_config=DDPShampooConfig()),
                    device=self._device,
                    # Setting model_linear_layers_dims to (PRECONDITIONER_DIM, 1) creates an model with one linear layer with PRECONDITIONER_DIMx1 weight.
                    # Because Shampoo's max_preconditioner_dim = PRECONDITIONER_DIM, there will be only one block.
                    # In the case of two trainers per group, there will be one trainer has no params to work on.
                    model_linear_layers_dims=(PRECONDITIONER_DIM, 1),
                    model_dead_layer_dims=None,
                )

<<<<<<< HEAD
    # This mock is used to catch the number of calls to Shampoo's step(), which happened after __init__().
    # If there is no blocked params, __init__() will raise and step() should not be called.
    # Otherwise, step() will be called.
    def test_empty_local_blocked_params(self, device: str) -> None:
        self._init_distributed(device=device)

        # The test setting is only rank 0 has params, so all other ranks have no parameters to work on.
        has_blocked_params = dist.get_rank() == 0
        with (
            mock.patch.object(DistributedShampoo, "step") as mock_step,
            (
                contextlib.nullcontext()
                if has_blocked_params
                else self.assertRaisesRegex(
                    AssertionError,
                    re.escape("Some workers have no parameters to work on."),
                )
            ),
        ):
            self._train_model(
                self._shampoo_optim_factory(distributed_config=DDPShampooConfig()),
                device=torch.device(device),
                # Setting model_linear_layers_dims to (PRECONDITIONER_DIM, 1) creates an model with one linear layer with PRECONDITIONER_DIMx1 weight.
                # Because Shampoo's max_preconditioner_dim = PRECONDITIONER_DIM, there will be only one block.
                # In the case of two trainers per group, there will be one trainer has no params to work on.
                model_linear_layers_dims=(PRECONDITIONER_DIM, 1),
                model_dead_layer_dims=None,
            )
=======
            if has_blocked_params:
                mock_step.assert_called()
            else:
                mock_step.assert_not_called()
>>>>>>> 1ad91f88

        def test_unsupported_communication_dtype(self) -> None:
            self._init_distributed()

            with mock.patch.object(CommunicationDType, "__eq__", return_value=False):
                self.assertRaisesRegex(
                    NotImplementedError,
                    re.escape(
                        "Unsupported communication dtype: CommunicationDType.DEFAULT"
                    ),
                    AbstractTest.ShampooDDPDistributorDeviceTest._train_model,
                    self._shampoo_optim_factory(distributed_config=DDPShampooConfig()),
                    device=self._device,
                )


class ShampooDDPDistributorCPUTest(AbstractTest.ShampooDDPDistributorDeviceTest):
    @property
    def _device(self) -> torch.device:
        return torch.device("cpu")


@unittest.skipIf(not torch.cuda.is_available(), "Skip when CUDA is not available")
class ShampooDDPDistributorGPUTest(AbstractTest.ShampooDDPDistributorDeviceTest):
    @property
    def _device(self) -> torch.device:
        return torch.device("cuda")<|MERGE_RESOLUTION|>--- conflicted
+++ resolved
@@ -444,41 +444,10 @@
                     model_dead_layer_dims=None,
                 )
 
-<<<<<<< HEAD
-    # This mock is used to catch the number of calls to Shampoo's step(), which happened after __init__().
-    # If there is no blocked params, __init__() will raise and step() should not be called.
-    # Otherwise, step() will be called.
-    def test_empty_local_blocked_params(self, device: str) -> None:
-        self._init_distributed(device=device)
-
-        # The test setting is only rank 0 has params, so all other ranks have no parameters to work on.
-        has_blocked_params = dist.get_rank() == 0
-        with (
-            mock.patch.object(DistributedShampoo, "step") as mock_step,
-            (
-                contextlib.nullcontext()
-                if has_blocked_params
-                else self.assertRaisesRegex(
-                    AssertionError,
-                    re.escape("Some workers have no parameters to work on."),
-                )
-            ),
-        ):
-            self._train_model(
-                self._shampoo_optim_factory(distributed_config=DDPShampooConfig()),
-                device=torch.device(device),
-                # Setting model_linear_layers_dims to (PRECONDITIONER_DIM, 1) creates an model with one linear layer with PRECONDITIONER_DIMx1 weight.
-                # Because Shampoo's max_preconditioner_dim = PRECONDITIONER_DIM, there will be only one block.
-                # In the case of two trainers per group, there will be one trainer has no params to work on.
-                model_linear_layers_dims=(PRECONDITIONER_DIM, 1),
-                model_dead_layer_dims=None,
-            )
-=======
             if has_blocked_params:
                 mock_step.assert_called()
             else:
                 mock_step.assert_not_called()
->>>>>>> 1ad91f88
 
         def test_unsupported_communication_dtype(self) -> None:
             self._init_distributed()

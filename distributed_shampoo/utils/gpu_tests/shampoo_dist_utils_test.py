"""
Copyright (c) Meta Platforms, Inc. and affiliates.
All rights reserved.

This source code is licensed under the BSD-style license found in the
LICENSE file in the root directory of this source tree.

"""

#!/usr/bin/env python3

from unittest import mock

import torch

from distributed_shampoo.utils import shampoo_dist_utils
from distributed_shampoo.utils.shampoo_dist_utils import get_device_mesh
from torch.distributed.device_mesh import DeviceMesh
from torch.testing._internal.distributed._tensor.common_dtensor import (
    DTensorTestBase,
    with_comms,
)


class ShampooDistUtilsTest(DTensorTestBase):
    @property
    def world_size(self) -> int:
        return 4

    def _verify_deivce_mesh(self, device_mesh: DeviceMesh) -> None:
        replicate_mesh = device_mesh["replicate"]
        shard_mesh = device_mesh["shard"]

        self.assertEqual(device_mesh.get_group(0), device_mesh.get_group("replicate"))
        self.assertEqual(device_mesh.get_group(1), device_mesh.get_group("shard"))

        self.assertEqual(device_mesh.get_group("shard"), shard_mesh.get_group())
        self.assertEqual(device_mesh.get_group("replicate"), replicate_mesh.get_group())

        self.assertCountEqual(
            device_mesh.get_all_groups(),
            (shard_mesh.get_group(), replicate_mesh.get_group()),
        )

<<<<<<< HEAD
    @with_comms  # type: ignore[arg-type]
=======
    # type: ignore
    @with_comms
>>>>>>> f3451cdf
    def test_get_device_mesh(self) -> None:
        mesh = tuple(
            map(
                # type: ignore
                tuple,
                torch.tensor(range(self.world_size))
                .view(-1, self.world_size // 2)
                .tolist(),
            )
        )

        self._verify_deivce_mesh(
            device_mesh=get_device_mesh(
<<<<<<< HEAD
                device_type=self.device_type,  # type: ignore[attr-defined]
=======
                # type: ignore
                device_type=self.device_type,
>>>>>>> f3451cdf
                mesh=mesh,
                mesh_dim_names=("replicate", "shard"),
            )
        )

        # Test the caching property of get_device_mesh() by mocking DeviceMesh.__init__().
        # DeviceMesh.__init__() should not be called due to caching, and the output of
        # get_device_mesh() should be the same as the previous one.
        with mock.patch.object(
            shampoo_dist_utils.DeviceMesh,
            "__init__",
        ) as mock_device_mesh_init:
            device_mesh = get_device_mesh(
                device_type=self.device_type,  # type: ignore[attr-defined]
                mesh=mesh,
                mesh_dim_names=("replicate", "shard"),
            )

            mock_device_mesh_init.assert_not_called()

        self._verify_deivce_mesh(device_mesh=device_mesh)<|MERGE_RESOLUTION|>--- conflicted
+++ resolved
@@ -42,12 +42,7 @@
             (shard_mesh.get_group(), replicate_mesh.get_group()),
         )
 
-<<<<<<< HEAD
-    @with_comms  # type: ignore[arg-type]
-=======
-    # type: ignore
-    @with_comms
->>>>>>> f3451cdf
+    @with_comms  # type: ignore
     def test_get_device_mesh(self) -> None:
         mesh = tuple(
             map(
@@ -61,12 +56,7 @@
 
         self._verify_deivce_mesh(
             device_mesh=get_device_mesh(
-<<<<<<< HEAD
-                device_type=self.device_type,  # type: ignore[attr-defined]
-=======
-                # type: ignore
-                device_type=self.device_type,
->>>>>>> f3451cdf
+                device_type=self.device_type,  # type: ignore
                 mesh=mesh,
                 mesh_dim_names=("replicate", "shard"),
             )

"""
Copyright (c) Meta Platforms, Inc. and affiliates.
All rights reserved.

This source code is licensed under the BSD-style license found in the
LICENSE file in the root directory of this source tree.

"""

from distributed_shampoo.distributed_shampoo import DistributedShampoo
from distributed_shampoo.shampoo_types import (
    AdaGradGraftingConfig,
    AdamGraftingConfig,
    AdaptiveAmortizedComputationFrequencyConfig,
    AmortizedComputationFrequencyConfig,
    CommunicationDType,
    ConstantAmortizedComputationFrequencyConfig,
    DDPShampooConfig,
    DefaultAmortizedComputationFrequencyConfig,
    DefaultEigenvalueCorrectedShampooConfig,
    DefaultShampooConfig,
    DefaultSOAPConfig,
    DistributedConfig,
    EigenvalueCorrectedShampooPreconditionerConfig,
    FSDPShampooConfig,
    FullyShardShampooConfig,
    GraftingConfig,
    HSDPShampooConfig,
    HybridShardShampooConfig,
    PreconditionerConfig,
    RMSpropGraftingConfig,
    SGDGraftingConfig,
    ShampooPreconditionerConfig,
    ShampooPT2CompileConfig,
)
from distributed_shampoo.utils.shampoo_fsdp_utils import compile_fsdp_parameter_metadata
from matrix_functions_types import (
    CoupledHigherOrderConfig,
    CoupledNewtonConfig,
    DefaultEigenConfig,
    DefaultEigendecompositionConfig,
    EigenConfig,
    EigendecompositionConfig,
    EighEigendecompositionConfig,
    MatrixFunctionConfig,
    QREigendecompositionConfig,
    RootInvConfig,
)


__all__ = [
    "DistributedShampoo",
    # `grafting_config` options.
    "GraftingConfig",  # Abstract base class.
    "SGDGraftingConfig",
    "AdaGradGraftingConfig",
    "RMSpropGraftingConfig",
    "AdamGraftingConfig",
    # PT2 compile.
    "ShampooPT2CompileConfig",
    # `distributed_config` options.
    "DistributedConfig",  # Abstract base class.
    "DDPShampooConfig",
    "FSDPShampooConfig",
    "FullyShardShampooConfig",
    "HSDPShampooConfig",
    "HybridShardShampooConfig",
    # `precision_config`.
    # `preconditioner_config` options.
    "PreconditionerConfig",  # Abstract base class.
    "ShampooPreconditionerConfig",  # Based on `PreconditionerConfig`.
    "DefaultShampooConfig",  # Default `ShampooPreconditionerConfig` using `EigenConfig`.
    "EigenvalueCorrectedShampooPreconditionerConfig",  # Based on `PreconditionerConfig`.
<<<<<<< HEAD
    "DefaultEigenvalueCorrectedShampooConfig",  # Default `EigenvalueCorrectedShampooPreconditionerConfig` using `EighEigenvectorConfig`.
    "DefaultSOAPConfig",  # Default `EigenvalueCorrectedShampooPreconditionerConfig` using `QRConfig`.
    # `amortized_computation_frequency_config` options.
    "AmortizedComputationFrequencyConfig",  # Abstract base class.
    "ConstantAmortizedComputationFrequencyConfig",  # Based on `AmortizedComputationFrequencyConfig`.
    "DefaultAmortizedComputationFrequencyConfig",  # Default config using `ConstantAmortizedComputationFrequencyConfig`.
    "AdaptiveAmortizedComputationFrequencyConfig",  # Based on `AmortizedComputationFrequencyConfig`.
=======
    "DefaultEigenvalueCorrectedShampooConfig",  # Default `EigenvalueCorrectedShampooPreconditionerConfig` using `EighEigendecompositionConfig`.
    "DefaultSOAPConfig",  # Default `EigenvalueCorrectedShampooPreconditionerConfig` using `QREigendecompositionConfig`.
>>>>>>> 9f8b6552
    # matrix functions configs.
    "MatrixFunctionConfig",  # Abstract base class.
    "EigendecompositionConfig",  # Abstract base class (based on `MatrixFunctionConfig`).
    "EighEigendecompositionConfig",  # Based on `EigendecompositionConfig`.
    "DefaultEigendecompositionConfig",  # Default `EigendecompositionConfig` using `EighEigendecompositionConfig`.
    "QREigendecompositionConfig",  # Based on `EigendecompositionConfig`.
    "RootInvConfig",  # Abstract base class (based on `MatrixFunctionConfig`).
    "EigenConfig",  # Based on `RootInvConfig` and `EigendecompositionConfig`.
    "DefaultEigenConfig",  # Default `RootInvConfig` using `EigenConfig`.
    "CoupledNewtonConfig",  # Based on `RootInvConfig`.
    "CoupledHigherOrderConfig",  # Based on `RootInvConfig`.
    # Other utilities.
    "compile_fsdp_parameter_metadata",  # For `FSDPShampooConfig` and `HSDPShampooConfig`.
    "CommunicationDType",  # For `DDPShampooConfig` and `HSDPShampooConfig`.
]<|MERGE_RESOLUTION|>--- conflicted
+++ resolved
@@ -71,18 +71,13 @@
     "ShampooPreconditionerConfig",  # Based on `PreconditionerConfig`.
     "DefaultShampooConfig",  # Default `ShampooPreconditionerConfig` using `EigenConfig`.
     "EigenvalueCorrectedShampooPreconditionerConfig",  # Based on `PreconditionerConfig`.
-<<<<<<< HEAD
-    "DefaultEigenvalueCorrectedShampooConfig",  # Default `EigenvalueCorrectedShampooPreconditionerConfig` using `EighEigenvectorConfig`.
-    "DefaultSOAPConfig",  # Default `EigenvalueCorrectedShampooPreconditionerConfig` using `QRConfig`.
+    "DefaultEigenvalueCorrectedShampooConfig",  # Default `EigenvalueCorrectedShampooPreconditionerConfig` using `EighEigendecompositionConfig`.
+    "DefaultSOAPConfig",  # Default `EigenvalueCorrectedShampooPreconditionerConfig` using `QREigendecompositionConfig`.
     # `amortized_computation_frequency_config` options.
     "AmortizedComputationFrequencyConfig",  # Abstract base class.
     "ConstantAmortizedComputationFrequencyConfig",  # Based on `AmortizedComputationFrequencyConfig`.
     "DefaultAmortizedComputationFrequencyConfig",  # Default config using `ConstantAmortizedComputationFrequencyConfig`.
     "AdaptiveAmortizedComputationFrequencyConfig",  # Based on `AmortizedComputationFrequencyConfig`.
-=======
-    "DefaultEigenvalueCorrectedShampooConfig",  # Default `EigenvalueCorrectedShampooPreconditionerConfig` using `EighEigendecompositionConfig`.
-    "DefaultSOAPConfig",  # Default `EigenvalueCorrectedShampooPreconditionerConfig` using `QREigendecompositionConfig`.
->>>>>>> 9f8b6552
     # matrix functions configs.
     "MatrixFunctionConfig",  # Abstract base class.
     "EigendecompositionConfig",  # Abstract base class (based on `MatrixFunctionConfig`).

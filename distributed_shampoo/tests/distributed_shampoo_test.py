"""
Copyright (c) Meta Platforms, Inc. and affiliates.
All rights reserved.

This source code is licensed under the BSD-style license found in the
LICENSE file in the root directory of this source tree.

"""

#!/usr/bin/env python3

import copy
import re
import unittest
from itertools import chain
from typing import Any
from unittest import mock

import torch
from distributed_shampoo import distributed_shampoo
from distributed_shampoo.distributed_shampoo import DistributedShampoo
from distributed_shampoo.shampoo_types import (
    AdaGradGraftingConfig,
    DDPShampooConfig,
    DefaultEigenvalueCorrectedShampooConfig,
    DefaultShampooConfig,
    DistributedConfig,
    GRAFTING_PRECONDITIONER_LIST,
    GraftingConfig,
    MASKED_FILTERED_GRAD_LIST,
    MASKED_MOMENTUM_LIST,
    PrecisionConfig,
    PreconditionerConfig,
    SGDGraftingConfig,
    SHAMPOO_PRECONDITIONER_LIST,
    ShampooPreconditionerConfig,
    ShampooPT2CompileConfig,
)
from distributed_shampoo.utils.shampoo_quantization import QuantizedTensorList
from torch import nn


class DistributedShampooInitTest(unittest.TestCase):
    def setUp(self) -> None:
        self._model = nn.Sequential(
            nn.Linear(5, 10, bias=False),
        )

    def test_invalid_preconditioner_config(self) -> None:
        with (
            mock.patch.object(
                distributed_shampoo,
                "type",
                side_effect=lambda object: {
                    ShampooPreconditionerConfig: PreconditionerConfig
                }.get(type(object), type(object)),
            ),
            self.assertRaisesRegex(
                NotImplementedError,
                re.escape("group[PRECONDITIONER_CONFIG]=ShampooPreconditionerConfig"),
            ),
        ):
            DistributedShampoo(
                self._model.parameters(),
                preconditioner_config=DefaultShampooConfig,
            )

    def test_invalid_grafting_config(self) -> None:
        with (
            mock.patch.object(
                distributed_shampoo,
                "type",
                side_effect=lambda object: {SGDGraftingConfig: GraftingConfig}.get(
                    type(object), type(object)
                ),
            ),
            self.assertRaisesRegex(
                NotImplementedError,
                re.escape("group[GRAFTING_CONFIG]=SGDGraftingConfig"),
            ),
        ):
            DistributedShampoo(
                self._model.parameters(),
                grafting_config=SGDGraftingConfig(),  # type: ignore[abstract]
            )

    def test_invalid_with_incorrect_hyperparameter_setting(self) -> None:
        incorrect_hyperparameter_setting_and_expected_error_msg: list[
            tuple[dict[str, Any], str]
        ] = [
            (
                {"lr": -0.1},
                "Invalid learning rate: -0.1. Must be >= 0.0.",
            ),
            (
                {"betas": (-0.1, 1.0)},
                "Invalid beta parameter at index 0: -0.1. Must be in [0.0, 1.0).",
            ),
            (
                {"betas": (0.9, 0.0)},
                "Invalid beta parameter at index 1: 0.0. Must be in (0.0, 1.0].",
            ),
            (
                {"beta3": -0.1},
                "Invalid beta3 parameter: -0.1. Must be in [0.0, 1.0).",
            ),
            (
                {"epsilon": 0.0},
                "Invalid epsilon value: 0.0. Must be > 0.0.",
            ),
            (
                {"momentum": 3.14},
                "Invalid momentum parameter: 3.14. Must be [0.0, 1.0).",
            ),
            (
                {"dampening": -0.1},
                "Invalid damping parameter: -0.1. Must be [0.0, 1.0).",
            ),
            (
                {"weight_decay": -0.1},
                "Invalid weight_decay value: -0.1. Must be >= 0.0.",
            ),
            (
                {"max_preconditioner_dim": 0},
                "Invalid max preconditioner dimension: 0. Must be >= 1.",
            ),
            (
                {"precondition_frequency": 0},
                "Invalid precondition frequency: 0. Must be >= 1.",
            ),
            (
                {"start_preconditioning_step": -2},
                "Invalid start preconditioning step: -2. Must be >= -1.",
            ),
            (
                {"inv_root_override": [-1, 2, 3]},
                "Invalid exponent override list: [-1, 2, 3]. All values must be >= 0.",
            ),
            (
                {"inv_root_override": -1},
                "Invalid exponent override: -1. Must be >= 0.",
            ),
            (
                {"start_preconditioning_step": 10, "precondition_frequency": 100},
                "Invalid start_preconditioning_step value: 10. Must be >= precondition_frequency=100.",
            ),
        ]

        for (
            incorrect_hyperparameter_setting,
            expected_error_msg,
        ) in incorrect_hyperparameter_setting_and_expected_error_msg:
            with (
                self.subTest(
                    incorrect_hyperparameter_setting=incorrect_hyperparameter_setting,
                    expected_error_msg=expected_error_msg,
                ),
                self.assertRaisesRegex(ValueError, re.escape(expected_error_msg)),
            ):
                DistributedShampoo(
                    self._model.parameters(),
                    **incorrect_hyperparameter_setting,
                )

    def test_invalid_pytorch_compile_setting(self) -> None:
        with (
            mock.patch.object(torch.cuda, "is_available", return_value=False),
            self.assertRaisesRegex(
                ValueError,
                re.escape(
                    "Both use_pytorch_compile and shampoo_pt2_compile_config are provided. Please use only shampoo_pt2_compile_config as use_pytorch_compile is deprecating."
                ),
            ),
        ):
            DistributedShampoo(
                self._model.parameters(),
                use_pytorch_compile=True,
                shampoo_pt2_compile_config=ShampooPT2CompileConfig(),
            )

        with (
            mock.patch.object(torch.cuda, "is_available", return_value=False),
            self.assertRaisesRegex(
                ValueError,
                re.escape(
                    "use_pytorch_compile=False conflicts with non-None shampoo_pt2_compile_config arg. Please use only shampoo_pt2_compile_config as use_pytorch_compile is deprecating."
                ),
            ),
        ):
            DistributedShampoo(
                self._model.parameters(),
                use_pytorch_compile=False,
                shampoo_pt2_compile_config=ShampooPT2CompileConfig(),
            )

    def test_warning_pytorch_compile_setting(self) -> None:
        with (
            mock.patch.object(torch.cuda, "is_available", return_value=True),
            self.assertLogs(
                level="WARNING",
            ) as cm,
        ):
            DistributedShampoo(
                self._model.parameters(),
                lr=0.01,
                use_pytorch_compile=True,
                shampoo_pt2_compile_config=None,
            )

            self.assertIn(
                "use_pytorch_compile is deprecating. Please use shampoo_pt2_compile_config instead.",
                [r.msg for r in cm.records],
            )

    def test_invalid_cuda_pytorch_compile_setting(self) -> None:
        with (
            mock.patch.object(torch.cuda, "is_available", return_value=False),
            self.assertRaisesRegex(
                ValueError,
                re.escape(
                    "Backend does NOT support Pytorch 2.0 compile. Switch to use_pytorch_compile in (False, None) and shampoo_pt2_compile_config=None."
                ),
            ),
        ):
            DistributedShampoo(
                self._model.parameters(),
                shampoo_pt2_compile_config=ShampooPT2CompileConfig(),
            )

    def test_nesterov_and_zero_momentum(self) -> None:
        with self.assertLogs(
            level="WARNING",
        ) as cm:
            DistributedShampoo(
                self._model.parameters(),
                momentum=0.0,
                use_nesterov=True,
            )

            self.assertIn(
                "Nesterov flag is enabled but momentum parameter is zero! "
                "Continuing without using momentum or Nesterov acceleration...",
                [r.msg for r in cm.records],
            )

    def test_invalid_distributed_config(self) -> None:
        with (
            self.assertRaisesRegex(
                NotImplementedError,
                re.escape(
                    "distributed_config=DDPShampooConfig(communication_dtype=<CommunicationDType.DEFAULT: 0>, "
                    "num_trainers_per_group=-1, communicate_params=False) not supported!"
                ),
            ),
            mock.patch.object(
                distributed_shampoo,
                "type",
                side_effect=lambda object: DistributedConfig,
            ),
        ):
            DistributedShampoo(
                params=self._model.parameters(),
                distributed_config=DDPShampooConfig(),
            )

    def test_setting_exponent_multiplier_with_eigen_config(self) -> None:
        with self.assertLogs(
            level="WARNING",
        ) as cm:
            DistributedShampoo(
                self._model.parameters(),
                lr=0.01,
                start_preconditioning_step=1,
                exponent_multiplier=2.0,
                preconditioner_config=DefaultShampooConfig,
            )
            self.assertCountEqual(
                [r.msg for r in cm.records],
                [
                    "exponent_multiplier=2.0 is deprecating. Please consider using EigenConfig.exponent_multiplier directly and setting exponent_multipler=None instead in the future."
                ],
            )

    def test_conflict_eigenvalue_correction_and_track_root_inv_residuals(self) -> None:
        with self.assertRaisesRegex(
            ValueError,
            re.escape(
<<<<<<< HEAD
                "track_root_inv_residuals=True has to be set to False when amortized_computation_config=EighConfig(retry_double_precision=True) is not an instance of RootInvConfig."
=======
                "track_root_inv_residuals=True has to be set to False when amortized_computation_config=EighEigenvectorConfig(retry_double_precision=True) is not an instance of RootInvConfig."
>>>>>>> b5dd2f22
            ),
        ):
            DistributedShampoo(
                self._model.parameters(),
                lr=0.01,
                start_preconditioning_step=1,
                track_root_inv_residuals=True,
                preconditioner_config=DefaultEigenvalueCorrectedShampooConfig,
            )


class DistributedShampooTest(unittest.TestCase):
    def setUp(self) -> None:
        self._model = nn.Sequential(
            nn.Linear(5, 10, bias=False),
        )
        self._optimizer = DistributedShampoo(
            self._model.parameters(),
            lr=0.01,
            betas=(0.9, 1.0),
            epsilon=1e-12,
            momentum=0.0,
            weight_decay=0.0,
            max_preconditioner_dim=5,
            precondition_frequency=1,
            start_preconditioning_step=1,
            distributed_config=None,
            # Explicity set grafting_config=None to test the case that no grafting is used.
            grafting_config=None,
        )

    def test_step_with_closure(self) -> None:
        # Test the case without closure, the loss returned by step() is None.
        self._optimizer.zero_grad()
        self._model[0].weight.grad = torch.rand(10, 5)
        self.assertIsNone(self._optimizer.step(closure=None))

        # Test the case that the closure returns a scalar.
        def closure() -> float:
            self._optimizer.zero_grad()
            self._model[0].weight.grad = torch.rand(10, 5)
            return 1.0

        self.assertEqual(self._optimizer.step(closure=closure), 1.0)

    def test_step_with_empty_grad_list(self) -> None:
        # Because the grad_list is empty, after taking five steps, the internal step should be 0.
        for _ in range(5):
            self._optimizer.zero_grad()
            self._optimizer.step()

        actual_step = self._optimizer.distributed_state_dict(
            key_to_param=self._model.named_parameters(),
            save_param_groups=True,
        )["state"]["0.weight"]['["step"]']
        torch.testing.assert_close(
            actual_step,
            torch.as_tensor(0),
            rtol=0,
            atol=0,
        )


class DistributedShampooStateDictTest(unittest.TestCase):
    def setUp(self) -> None:
        self._model = nn.Sequential(
            nn.Linear(5, 10, bias=False),
        )
        self._optimizer = DistributedShampoo(
            self._model.parameters(),
            lr=0.01,
            betas=(0.9, 1.0),
            epsilon=1e-12,
            momentum=0.0,
            weight_decay=0.0,
            max_preconditioner_dim=5,
            precondition_frequency=1,
            start_preconditioning_step=-1,
            distributed_config=None,
            grafting_config=AdaGradGraftingConfig(
                epsilon=0.001,
            ),
        )
        self._distributed_state_dict: dict[str, Any] = {
            "state": {
                "0.weight": {
                    '["step"]': torch.tensor(0),
                    '["block_0", "shampoo", "factor_matrices", 0, "quantized_values"]': torch.tensor(
                        [
                            [0.0, 0.0, 0.0, 0.0, 0.0],
                            [0.0, 0.0, 0.0, 0.0, 0.0],
                            [0.0, 0.0, 0.0, 0.0, 0.0],
                            [0.0, 0.0, 0.0, 0.0, 0.0],
                            [0.0, 0.0, 0.0, 0.0, 0.0],
                        ]
                    ),
                    '["block_0", "shampoo", "factor_matrices", 1, "quantized_values"]': torch.tensor(
                        [
                            [0.0, 0.0, 0.0, 0.0, 0.0],
                            [0.0, 0.0, 0.0, 0.0, 0.0],
                            [0.0, 0.0, 0.0, 0.0, 0.0],
                            [0.0, 0.0, 0.0, 0.0, 0.0],
                            [0.0, 0.0, 0.0, 0.0, 0.0],
                        ]
                    ),
                    '["block_0", "shampoo", "inv_factor_matrices", 0, "quantized_values"]': torch.tensor(
                        [
                            [0.0, 0.0, 0.0, 0.0, 0.0],
                            [0.0, 0.0, 0.0, 0.0, 0.0],
                            [0.0, 0.0, 0.0, 0.0, 0.0],
                            [0.0, 0.0, 0.0, 0.0, 0.0],
                            [0.0, 0.0, 0.0, 0.0, 0.0],
                        ]
                    ),
                    '["block_0", "shampoo", "inv_factor_matrices", 1, "quantized_values"]': torch.tensor(
                        [
                            [0.0, 0.0, 0.0, 0.0, 0.0],
                            [0.0, 0.0, 0.0, 0.0, 0.0],
                            [0.0, 0.0, 0.0, 0.0, 0.0],
                            [0.0, 0.0, 0.0, 0.0, 0.0],
                            [0.0, 0.0, 0.0, 0.0, 0.0],
                        ]
                    ),
                    '["block_0", "shampoo", "is_factor_matrices_diagonal", 0]': torch.tensor(
                        True
                    ),
                    '["block_0", "shampoo", "is_factor_matrices_diagonal", 1]': torch.tensor(
                        True
                    ),
                    '["block_1", "shampoo", "factor_matrices", 0, "quantized_values"]': torch.tensor(
                        [
                            [0.0, 0.0, 0.0, 0.0, 0.0],
                            [0.0, 0.0, 0.0, 0.0, 0.0],
                            [0.0, 0.0, 0.0, 0.0, 0.0],
                            [0.0, 0.0, 0.0, 0.0, 0.0],
                            [0.0, 0.0, 0.0, 0.0, 0.0],
                        ]
                    ),
                    '["block_1", "shampoo", "factor_matrices", 1, "quantized_values"]': torch.tensor(
                        [
                            [0.0, 0.0, 0.0, 0.0, 0.0],
                            [0.0, 0.0, 0.0, 0.0, 0.0],
                            [0.0, 0.0, 0.0, 0.0, 0.0],
                            [0.0, 0.0, 0.0, 0.0, 0.0],
                            [0.0, 0.0, 0.0, 0.0, 0.0],
                        ]
                    ),
                    '["block_1", "shampoo", "inv_factor_matrices", 0, "quantized_values"]': torch.tensor(
                        [
                            [0.0, 0.0, 0.0, 0.0, 0.0],
                            [0.0, 0.0, 0.0, 0.0, 0.0],
                            [0.0, 0.0, 0.0, 0.0, 0.0],
                            [0.0, 0.0, 0.0, 0.0, 0.0],
                            [0.0, 0.0, 0.0, 0.0, 0.0],
                        ]
                    ),
                    '["block_1", "shampoo", "inv_factor_matrices", 1, "quantized_values"]': torch.tensor(
                        [
                            [0.0, 0.0, 0.0, 0.0, 0.0],
                            [0.0, 0.0, 0.0, 0.0, 0.0],
                            [0.0, 0.0, 0.0, 0.0, 0.0],
                            [0.0, 0.0, 0.0, 0.0, 0.0],
                            [0.0, 0.0, 0.0, 0.0, 0.0],
                        ]
                    ),
                    '["block_1", "shampoo", "is_factor_matrices_diagonal", 0]': torch.tensor(
                        True
                    ),
                    '["block_1", "shampoo", "is_factor_matrices_diagonal", 1]': torch.tensor(
                        True
                    ),
                    '["block_0", "adagrad", "quantized_values"]': torch.tensor(
                        [
                            [0.0, 0.0, 0.0, 0.0, 0.0],
                            [0.0, 0.0, 0.0, 0.0, 0.0],
                            [0.0, 0.0, 0.0, 0.0, 0.0],
                            [0.0, 0.0, 0.0, 0.0, 0.0],
                            [0.0, 0.0, 0.0, 0.0, 0.0],
                        ]
                    ),
                    '["block_1", "adagrad", "quantized_values"]': torch.tensor(
                        [
                            [0.0, 0.0, 0.0, 0.0, 0.0],
                            [0.0, 0.0, 0.0, 0.0, 0.0],
                            [0.0, 0.0, 0.0, 0.0, 0.0],
                            [0.0, 0.0, 0.0, 0.0, 0.0],
                            [0.0, 0.0, 0.0, 0.0, 0.0],
                        ]
                    ),
                    '["block_0", "filtered_grad", "quantized_values"]': torch.tensor(
                        [
                            [0.0, 0.0, 0.0, 0.0, 0.0],
                            [0.0, 0.0, 0.0, 0.0, 0.0],
                            [0.0, 0.0, 0.0, 0.0, 0.0],
                            [0.0, 0.0, 0.0, 0.0, 0.0],
                            [0.0, 0.0, 0.0, 0.0, 0.0],
                        ]
                    ),
                    '["block_1", "filtered_grad", "quantized_values"]': torch.tensor(
                        [
                            [0.0, 0.0, 0.0, 0.0, 0.0],
                            [0.0, 0.0, 0.0, 0.0, 0.0],
                            [0.0, 0.0, 0.0, 0.0, 0.0],
                            [0.0, 0.0, 0.0, 0.0, 0.0],
                            [0.0, 0.0, 0.0, 0.0, 0.0],
                        ]
                    ),
                },
            },
            "param_groups": {
                "0.weight": {
                    "lr": 0.01,
                    "betas": (0.9, 1.0),
                    "beta3": 0.9,
                    "epsilon": 1e-12,
                    "momentum": 0.0,
                    "dampening": 0.0,
                    "weight_decay": 0.0,
                    "max_preconditioner_dim": 5,
                    "precondition_frequency": 1,
                    "start_preconditioning_step": 1,
                    "inv_root_override": 0,
                    "use_nesterov": False,
                    "use_bias_correction": True,
                    "use_decoupled_weight_decay": True,
                    "grafting_config": AdaGradGraftingConfig(
                        epsilon=0.001,
                    ),
                    "use_merge_dims": True,
                    "precision_config": PrecisionConfig(),
                    "preconditioner_config": DefaultShampooConfig,
                }
            },
        }

    def test_state_dict(self) -> None:
        with self.assertRaisesRegex(
            NotImplementedError,
            re.escape(
                "Distributed Shampoo does not support the standard state_dict() method for checkpointing!"
            ),
        ):
            self._optimizer.state_dict()

    def test_load_state_dict(self) -> None:
        with self.assertRaisesRegex(
            NotImplementedError,
            re.escape(
                "Distributed Shampoo does not support the standard load_state_dict() method for checkpointing!"
            ),
        ):
            self._optimizer.load_state_dict(state_dict={})

    def test_distributed_state_dict(self) -> None:
        state_dict_with_param_groups = self._optimizer.distributed_state_dict(
            key_to_param=self._model.named_parameters(),
            save_param_groups=True,
        )
        self.assertEqual(state_dict_with_param_groups.keys(), {"state", "param_groups"})

        torch.testing.assert_close(
            state_dict_with_param_groups["state"], self._distributed_state_dict["state"]
        )
        self.assertEqual(
            state_dict_with_param_groups["param_groups"],
            self._distributed_state_dict["param_groups"],
        )

        state_dict_without_param_groups = self._optimizer.distributed_state_dict(
            key_to_param=self._model.named_parameters(),
            save_param_groups=False,
        )
        self.assertEqual(state_dict_without_param_groups.keys(), {"state"})

        torch.testing.assert_close(
            state_dict_without_param_groups["state"],
            self._distributed_state_dict["state"],
        )

    def test_load_distributed_state_dict(self) -> None:
        expected_distributed_state_dict = copy.deepcopy(self._distributed_state_dict)

        self._optimizer.load_distributed_state_dict(
            state_dict=self._distributed_state_dict,
            key_to_param=self._model.named_parameters(),
            save_param_groups=True,
        )

        actual_state_dict = self._optimizer.distributed_state_dict(
            key_to_param=self._model.named_parameters(),
            save_param_groups=True,
        )

        self.assertEqual(
            actual_state_dict.keys(), expected_distributed_state_dict.keys()
        )
        torch.testing.assert_close(
            actual_state_dict["state"], expected_distributed_state_dict["state"]
        )
        self.assertEqual(
            actual_state_dict["param_groups"],
            expected_distributed_state_dict["param_groups"],
        )

    def test_load_distributed_state_dict_with_mismatch_param_groups(self) -> None:
        # Add "1.weight" so param_groups_to_load has two fields (i.e., "0.weight" and "1.weight")
        # but param_groups only needs one (i.e., "0.weight").
        self._distributed_state_dict["param_groups"]["1.weight"] = {}

        with self.assertRaisesRegex(
            ValueError, re.escape("Different param_groups count: 1 vs 2")
        ):
            self._optimizer.load_distributed_state_dict(
                state_dict=self._distributed_state_dict,
                key_to_param=self._model.named_parameters(),
                save_param_groups=True,
            )

        # Remove "0.weight" so param_groups_to_load has "1.weight" only but param_groups needs "0.weight".
        del self._distributed_state_dict["param_groups"]["0.weight"]

        with self.assertRaisesRegex(
            ValueError,
            re.escape("Param group 0.weight not found in param_groups_to_load!"),
        ):
            self._optimizer.load_distributed_state_dict(
                state_dict=self._distributed_state_dict,
                key_to_param=self._model.named_parameters(),
                save_param_groups=True,
            )

    def test_load_distributed_state_dict_with_missing_param_key(self) -> None:
        with self.assertRaisesRegex(
            KeyError,
            re.escape("Parameter key 0.weight not found in key_to_param mapping!"),
        ):
            self._optimizer.load_distributed_state_dict(
                state_dict=self._distributed_state_dict,
                # Instead of providing self._model.named_parameters(), we provide an empty list
                # to trigger the missing key check error.
                key_to_param=iter([]),
                save_param_groups=False,
                enable_missing_key_check=True,
            )

        with self.assertLogs(
            level="WARNING",
        ) as cm:
            self._optimizer.load_distributed_state_dict(
                state_dict=self._distributed_state_dict,
                # Instead of providing self._model.named_parameters(), we provide an empty list
                # to trigger the missing key check warning.
                key_to_param=iter([]),
                save_param_groups=False,
                enable_missing_key_check=False,
            )
            self.assertCountEqual(
                [r.msg for r in cm.records],
                ["Parameter key 0.weight not found in key_to_param mapping!"],
            )

    def test_load_distributed_state_dict_with_missing_param(self) -> None:
        # Instead of providing self._distributed_state_dict and self._model.named_parameters()
        # (which contains parameter "0.weight"), we provide an additional param (i.e., "1.weight")
        # to trigger the missing key error and warning.
        state_dict_to_load_copy = copy.deepcopy(self._distributed_state_dict)
        state_dict_to_load_copy["state"]["1.weight"] = torch.tensor(0)
        key_to_param_copy = chain(
            self._model.named_parameters(), iter([("1.weight", torch.tensor(1))])
        )
        with self.assertRaisesRegex(
            KeyError, re.escape("Parameter 1 not found in state!")
        ):
            self._optimizer.load_distributed_state_dict(
                state_dict=state_dict_to_load_copy,
                key_to_param=key_to_param_copy,
                save_param_groups=False,
                enable_missing_key_check=True,
            )

        # Re-populate key_to_param_copy because it is an iterator that was consumed by the previous call.
        key_to_param_copy = chain(
            self._model.named_parameters(), iter([("1.weight", torch.tensor(1))])
        )
        with self.assertLogs(
            level="WARNING",
        ) as cm:
            self._optimizer.load_distributed_state_dict(
                state_dict=state_dict_to_load_copy,
                key_to_param=key_to_param_copy,
                save_param_groups=False,
                enable_missing_key_check=False,
            )
            self.assertCountEqual(
                [r.msg for r in cm.records],
                ["Parameter 1 not found in state!"],
            )


class DistributedShampooTrackRootInvResidualsTest(unittest.TestCase):
    def _get_track_root_inverse_residuals_output(self, dtype: torch.dtype) -> list[str]:
        # Create a model and a DistributedShampoo optimizer with enabled track_root_inv_residuals and corresponding dtype.
        # The dtype of the model and the optimizer are the same.
        model = nn.Sequential(nn.Linear(2, 1, bias=False))
        model[0].weight.data = torch.tensor([1.0, 2.0], dtype=dtype)
        optimizer = DistributedShampoo(
            params=model.parameters(),
            precondition_frequency=2,
            start_preconditioning_step=2,
            precision_config=PrecisionConfig(
                computation_dtype=dtype,
                factor_matrix_dtype=dtype,
                inv_factor_matrix_dtype=dtype,
                factor_matrix_computation_dtype=dtype,
                filtered_grad_dtype=dtype,
                momentum_dtype=dtype,
                grafting_state_dtype=dtype,
            ),
            track_root_inv_residuals=True,
        )

        # Run two steps of the optimizer to compute the root inverse residuals.
        # Because precondition_frequency and start_preconditioning_step are both 2, there should be one call of
        # _compute_and_log_root_inverse_residuals().
        with self.assertLogs(level="DEBUG") as cm:
            model[0].weight.grad = torch.tensor([1.0, 0.0], dtype=dtype)
            optimizer.step()
            model[0].weight.grad = torch.tensor([0.0, 1.0], dtype=dtype)
            optimizer.step()
            return [r.msg for r in cm.records]

    def test_compute_and_log_root_inverse_residuals(self) -> None:
        # Test the cases that tracking root inverse residuals support both float32 and float64.
        for dtype, expected_relative_error in [
            (torch.float32, 1e-3),
            (torch.float64, 1e-7),
        ]:
            with self.subTest(dtype=dtype):
                msgs = self._get_track_root_inverse_residuals_output(dtype=dtype)
                self.assertIn("Group Index: 0", msgs)
                self.assertIn(
                    f"Expect Relative Error <= {expected_relative_error}", msgs
                )

        # Test the case that tracking root inverse residuals does not support float16.
        msgs = self._get_track_root_inverse_residuals_output(dtype=torch.float16)
        self.assertEqual(
            msgs,
            [
                "Expected relative error/residual not supported for precision lower than float32."
            ],
        )


class DistributedShampooPrecisionTest(unittest.TestCase):
    def setUp(self) -> None:
        self._model = nn.Sequential(
            nn.Linear(5, 10, bias=False),
        )
        self._x = torch.randn(5)
        self._y = torch.randn(10)

    def _instantiate_optimizer(
        self, precision_config: PrecisionConfig
    ) -> DistributedShampoo:
        return DistributedShampoo(
            self._model.parameters(),
            lr=0.01,
            betas=(0.9, 1.0),
            epsilon=1e-12,
            momentum=0.99,
            weight_decay=0.0,
            max_preconditioner_dim=5,
            precondition_frequency=1,
            start_preconditioning_step=1,
            distributed_config=None,
            grafting_config=AdaGradGraftingConfig(
                epsilon=0.001,
            ),
            precision_config=precision_config,
        )

    def _assert_equal_state_dtype(
        self,
        quantized_tensor_list: QuantizedTensorList,
        computation_dtype: torch.dtype,
        quantized_dtype: torch.dtype,
    ) -> None:
        self.assertEqual(quantized_tensor_list.computation_dtype, computation_dtype)
        self.assertEqual(quantized_tensor_list.quantized_dtype, quantized_dtype)
        self.assertIsNone(quantized_tensor_list.dequantized_value_list)

    def _assert_state_list_dtype(
        self, state_list: dict[str, Any], precision_config: PrecisionConfig
    ) -> None:
        # TODO: is it possible to avoid accessing private field _masked_kronecker_factors_list?
        for kronecker_factor in state_list[
            SHAMPOO_PRECONDITIONER_LIST
        ]._masked_kronecker_factors_list:
            self._assert_equal_state_dtype(
                kronecker_factor.factor_matrices,
                precision_config.factor_matrix_computation_dtype,
                precision_config.factor_matrix_dtype,
            )
            self._assert_equal_state_dtype(
                kronecker_factor.inv_factor_matrices,
                precision_config.computation_dtype,
                precision_config.inv_factor_matrix_dtype,
            )
        self._assert_equal_state_dtype(
            state_list[GRAFTING_PRECONDITIONER_LIST]._masked_preconditioner_list,
            precision_config.computation_dtype,
            precision_config.grafting_state_dtype,
        )
        self._assert_equal_state_dtype(
            state_list[MASKED_FILTERED_GRAD_LIST],
            precision_config.computation_dtype,
            precision_config.filtered_grad_dtype,
        )
        self._assert_equal_state_dtype(
            state_list[MASKED_MOMENTUM_LIST],
            precision_config.computation_dtype,
            precision_config.momentum_dtype,
        )

    def test_precision_configs(self) -> None:
        precision_configs = [
            PrecisionConfig(computation_dtype=torch.float16),
            PrecisionConfig(factor_matrix_dtype=torch.float16),
            PrecisionConfig(inv_factor_matrix_dtype=torch.float16),
            PrecisionConfig(filtered_grad_dtype=torch.float16),
            PrecisionConfig(momentum_dtype=torch.float16),
            PrecisionConfig(grafting_state_dtype=torch.float16),
            PrecisionConfig(
                factor_matrix_dtype=torch.float16, inv_factor_matrix_dtype=torch.float16
            ),
            PrecisionConfig(
                factor_matrix_dtype=torch.float16,
                inv_factor_matrix_dtype=torch.float16,
                grafting_state_dtype=torch.float16,
                filtered_grad_dtype=torch.float16,
                momentum_dtype=torch.float16,
            ),
            PrecisionConfig(
                factor_matrix_dtype=torch.float64,
                inv_factor_matrix_dtype=torch.float64,
                filtered_grad_dtype=torch.float64,
                computation_dtype=torch.float64,
            ),
            PrecisionConfig(factor_matrix_computation_dtype=torch.float64),
            PrecisionConfig(
                factor_matrix_dtype=torch.float64,
                inv_factor_matrix_dtype=torch.float64,
                factor_matrix_computation_dtype=torch.float64,
            ),
        ]

        for precision_config in precision_configs:
            with self.subTest(precision_config=precision_config):
                optimizer = self._instantiate_optimizer(
                    precision_config=precision_config
                )
                for state_list in optimizer._per_group_state_lists:
                    self._assert_state_list_dtype(state_list, precision_config)

                for _ in range(2):
                    optimizer.zero_grad()
                    y_hat = self._model(self._x)
                    loss = torch.nn.CrossEntropyLoss()(y_hat, self._y)
                    loss.backward()
                    optimizer.step()
                    for state_list in optimizer._per_group_state_lists:
                        self._assert_state_list_dtype(state_list, precision_config)

    def test_setting_both_preconditioner_dtype_and_precision_config(self) -> None:
        with self.assertRaisesRegex(
            ValueError,
            re.escape(
                "Both preconditioner_dtype and precision_config are provided. Please use only precision_config as preconditioner_dtype is deprecated."
            ),
        ):
            DistributedShampoo(
                self._model.parameters(),
                lr=0.01,
                preconditioner_dtype=torch.float16,
                precision_config=PrecisionConfig(),
            )

    def test_setting_preconditioner_dtype_only(self) -> None:
        with self.assertLogs(
            level="WARNING",
        ) as cm:
            DistributedShampoo(
                self._model.parameters(),
                lr=0.01,
                preconditioner_dtype=torch.float16,
                precision_config=None,
            )

            self.assertIn(
                "preconditioner_dtype is deprecated. Please use precision_config instead.",
                [r.msg for r in cm.records],
            )


class EigenvalueCorrectedDistributedShampooPrecisionTest(
    DistributedShampooPrecisionTest
):
    def _instantiate_optimizer(
        self, precision_config: PrecisionConfig
    ) -> DistributedShampoo:
        return DistributedShampoo(
            self._model.parameters(),
            lr=0.01,
            betas=(0.9, 1.0),
            epsilon=1e-12,
            momentum=0.99,
            weight_decay=0.0,
            max_preconditioner_dim=5,
            precondition_frequency=1,
            start_preconditioning_step=1,
            distributed_config=None,
            grafting_config=None,
            precision_config=precision_config,
            preconditioner_config=DefaultEigenvalueCorrectedShampooConfig,
        )

    def _assert_state_list_dtype(
        self, state_list: dict[str, Any], precision_config: PrecisionConfig
    ) -> None:
        # TODO: is it possible to avoid accessing private field _masked_kronecker_factors_list?
        for kronecker_factor in state_list[
            SHAMPOO_PRECONDITIONER_LIST
        ]._masked_kronecker_factors_list:
            self._assert_equal_state_dtype(
                kronecker_factor.factor_matrices,
                precision_config.factor_matrix_computation_dtype,
                precision_config.factor_matrix_dtype,
            )
            self._assert_equal_state_dtype(
                kronecker_factor.factor_matrices_eigenvectors,
                precision_config.computation_dtype,
                precision_config.factor_matrix_eigenvectors_dtype,
            )
            self._assert_equal_state_dtype(
                kronecker_factor.corrected_eigenvalues,
                precision_config.computation_dtype,
                precision_config.corrected_eigenvalues_dtype,
            )
        self._assert_equal_state_dtype(
            state_list[MASKED_FILTERED_GRAD_LIST],
            precision_config.computation_dtype,
            precision_config.filtered_grad_dtype,
        )
        self._assert_equal_state_dtype(
            state_list[MASKED_MOMENTUM_LIST],
            precision_config.computation_dtype,
            precision_config.momentum_dtype,
        )

    def test_precision_configs(self) -> None:
        precision_configs = [
            PrecisionConfig(computation_dtype=torch.float16),
            PrecisionConfig(factor_matrix_dtype=torch.float16),
            PrecisionConfig(factor_matrix_eigenvectors_dtype=torch.float16),
            PrecisionConfig(corrected_eigenvalues_dtype=torch.float16),
            PrecisionConfig(filtered_grad_dtype=torch.float16),
            PrecisionConfig(momentum_dtype=torch.float16),
            PrecisionConfig(
                factor_matrix_dtype=torch.float16,
                factor_matrix_eigenvectors_dtype=torch.float16,
            ),
            PrecisionConfig(
                factor_matrix_dtype=torch.float16,
                factor_matrix_eigenvectors_dtype=torch.float16,
                corrected_eigenvalues_dtype=torch.float16,
            ),
            PrecisionConfig(
                factor_matrix_dtype=torch.float16,
                factor_matrix_eigenvectors_dtype=torch.float16,
                corrected_eigenvalues_dtype=torch.float16,
                filtered_grad_dtype=torch.float16,
                momentum_dtype=torch.float16,
            ),
            PrecisionConfig(factor_matrix_computation_dtype=torch.float64),
            PrecisionConfig(
                factor_matrix_dtype=torch.float64,
                factor_matrix_eigenvectors_dtype=torch.float16,
                corrected_eigenvalues_dtype=torch.float64,
                factor_matrix_computation_dtype=torch.float64,
            ),
        ]

        for precision_config in precision_configs:
            with self.subTest(precision_config=precision_config):
                optimizer = self._instantiate_optimizer(
                    precision_config=precision_config
                )
                for state_list in optimizer._per_group_state_lists:
                    self._assert_state_list_dtype(state_list, precision_config)

                for _ in range(2):
                    optimizer.step()
                    for state_list in optimizer._per_group_state_lists:
                        self._assert_state_list_dtype(state_list, precision_config)


class DistributedShampooNoneGradTest(unittest.TestCase):
    def setUp(self) -> None:
        self._model = nn.Sequential(
            nn.Linear(5, 10, bias=False),
        )
        self._optimizer = DistributedShampoo(
            self._model.parameters(),
            lr=0.01,
            betas=(0.9, 1.0),
            epsilon=1e-12,
            momentum=0.0,
            weight_decay=0.0,
            max_preconditioner_dim=5,
            precondition_frequency=1,
            start_preconditioning_step=1,
            distributed_config=None,
            # Explicity set grafting_config=None to test the case that no grafting is used.
            grafting_config=None,
        )

    def test_step_with_consistent_grads(self) -> None:
        with self.assertNoLogs(level="WARNING"):
            self._model[0].weight.grad = torch.rand(10, 5)
            self._optimizer.step()
            self._model[0].weight.grad = torch.rand(10, 5)
            self._optimizer.step()

    def test_step_with_none_grads(self) -> None:
        expected_msgs = [
            "PT2 will recompile because the gradient selction of model parameters have changed from the previous step. Possible reasons include some gradients are None. If this is not intended, please check the data and/or model.",
        ]
        with self.assertLogs(level="WARNING") as cm:
            self._model[0].weight.grad = torch.rand(10, 5)
            self._optimizer.step()
            self._model[0].weight.grad = None  # set grad=None in second step
            self._optimizer.step()
            msgs = [r.msg for r in cm.records]

        self.assertEqual(
            msgs,
            expected_msgs,
        )<|MERGE_RESOLUTION|>--- conflicted
+++ resolved
@@ -285,11 +285,7 @@
         with self.assertRaisesRegex(
             ValueError,
             re.escape(
-<<<<<<< HEAD
-                "track_root_inv_residuals=True has to be set to False when amortized_computation_config=EighConfig(retry_double_precision=True) is not an instance of RootInvConfig."
-=======
                 "track_root_inv_residuals=True has to be set to False when amortized_computation_config=EighEigenvectorConfig(retry_double_precision=True) is not an instance of RootInvConfig."
->>>>>>> b5dd2f22
             ),
         ):
             DistributedShampoo(

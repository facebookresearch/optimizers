"""
Copyright (c) Meta Platforms, Inc. and affiliates.
All rights reserved.

This source code is licensed under the BSD-style license found in the
LICENSE file in the root directory of this source tree.

"""

import itertools
<<<<<<< HEAD
=======
from functools import reduce
>>>>>>> 5172a143

import torch
from torch import nn


class _ModelWithLinearAndDeadLayers(nn.Module):
    def __init__(
        self,
        model_linear_layers_dims: tuple[int, ...],
        model_dead_layer_dims: tuple[int, ...] | None,
        bias: bool = False,
    ) -> None:
        super().__init__()
        # fully_shard doesn't support containers so we fall back to use nn.Sequential
        self.linear_layers: nn.Sequential = nn.Sequential(
            *(
                nn.Linear(a, b, bias=bias)
                for a, b in itertools.pairwise(model_linear_layers_dims)
            )
        )
        if model_dead_layer_dims is not None:
            self.dead_layers: nn.Sequential = nn.Sequential(
                *(
                    nn.Linear(a, b, bias=False)
                    for a, b in itertools.pairwise(model_dead_layer_dims)
                )
            )

    def forward(self, x: torch.Tensor) -> torch.Tensor:
        return reduce(lambda x, layer: layer(x), self.linear_layers, x)


def construct_training_problem(
    model_linear_layers_dims: tuple[int, ...],
    model_dead_layer_dims: tuple[int, ...] | None = (10, 10),
    device: torch.device | None = None,
    bias: bool = False,
    fill: float | tuple[float, ...] = 0.0,
) -> tuple[nn.Module, nn.Module, torch.Tensor, torch.Tensor]:
    """
    Constructs a training problem (model, loss, data, target) with the given model dimensions and attributes.

    Args:
        model_linear_layers_dims (tuple[int, ...]): The dimensions of the model linear layers.
        model_dead_layer_dims (tuple[int, ...] | None): The dimensions of the model dead linear layers. (Default: (10, 10))
        device (torch.device | None): The device to use. (Default: None)
        bias (bool): Whether to use bias in the linear (non-dead) layers. (Default: False)
        fill (float | tuple[float, ...]): The value(s) to fill the model parameters. If a tuple, each element should correspond to one layer. (Default: 0.0)

    Returns:
        model (nn.Module): The model as specified from the input arguments.
        loss (nn.Module): The loss function (currently always set to MSE).
        data (torch.Tensor): A randomly generated input tensor corresponding to the input dimension.
        target (torch.Tensor): A target tensor of zeros corresponding to the output dimension.
    """
    data = torch.arange(model_linear_layers_dims[0], dtype=torch.float, device=device)
    data /= torch.norm(data)

    model = _ModelWithLinearAndDeadLayers(
        model_linear_layers_dims=model_linear_layers_dims,
        model_dead_layer_dims=model_dead_layer_dims,
        bias=bias,
    ).to(device=device)

    if isinstance(fill, float):
        fill = (fill,) * (len(model.linear_layers))
    for m, f in zip(model.linear_layers, fill, strict=True):
        m.weight.data.fill_(f)
        if bias:
            m.bias.data.fill_(f)

    loss = nn.MSELoss()

    target = torch.tensor([0.0] * model_linear_layers_dims[-1]).to(device=device)

    return model, loss, data, target<|MERGE_RESOLUTION|>--- conflicted
+++ resolved
@@ -8,10 +8,7 @@
 """
 
 import itertools
-<<<<<<< HEAD
-=======
 from functools import reduce
->>>>>>> 5172a143
 
 import torch
 from torch import nn

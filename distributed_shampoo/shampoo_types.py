"""
Copyright (c) Meta Platforms, Inc. and affiliates.
All rights reserved.

This source code is licensed under the BSD-style license found in the
LICENSE file in the root directory of this source tree.

"""

import enum
from dataclasses import dataclass, field

import torch

from commons import AbstractDataclass

from matrix_functions_types import (
    DefaultEigenConfig,
    DefaultEighEigenvectorConfig,
    EigenvectorConfig,
    MatrixFunctionConfig,
    QRConfig,
    RootInvConfig,
)
from torch.distributed.device_mesh import DeviceMesh
from torch.distributed.fsdp import ShardingStrategy
from torch.nn.parameter import Parameter

# Keys for optimizer state (always checkpointed)
FILTERED_GRAD = "filtered_grad"
MOMENTUM = "momentum"
STEP = "step"

# Keys for parameter groups (checkpointed if specified)
BETA3 = "beta3"
BETAS = "betas"
DAMPENING = "dampening"
EPSILON = "epsilon"
GRAFTING_CONFIG = "grafting_config"
INV_ROOT_OVERRIDE = "inv_root_override"
LR = "lr"
MAX_PRECONDITIONER_DIM = "max_preconditioner_dim"
PARAMS = "params"  # While this is stored in groups by default, we do not checkpoint this quantity.
PRECONDITION_FREQUENCY = "precondition_frequency"
PRECONDITIONER_DTYPE = "preconditioner_dtype"
PRECONDITIONER_CONFIG = "preconditioner_config"
START_PRECONDITIONING_STEP = "start_preconditioning_step"
USE_EIGENVALUE_CORRECTION = "use_eigenvalue_correction"
USE_BIAS_CORRECTION = "use_bias_correction"
USE_DECOUPLED_WEIGHT_DECAY = "use_decoupled_weight_decay"
USE_MERGE_DIMS = "use_merge_dims"
USE_NESTEROV = "use_nesterov"
WEIGHT_DECAY = "weight_decay"

# Keys for lists of blocked states and metadata (never checkpointed)
DISTRIBUTOR = "distributor"
FILTERED_GRAD_LIST = "filtered_grad_list"
GRAFTING_PRECONDITIONER_LIST = "grafting_preconditioner_list"
MASKED_BLOCKED_GRADS = "masked_blocked_grads"
MASKED_BLOCKED_PARAMS = "masked_blocked_params"
MASKED_FILTERED_GRAD_LIST = "masked_filtered_grad_list"
MASKED_MOMENTUM_LIST = "masked_momentum_list"
MOMENTUM_LIST = "momentum_list"
PREVIOUS_GRAD_SELECTOR = "previous_grad_selector"
SHAMPOO_PRECONDITIONER_LIST = "shampoo_preconditioner_list"


###### ENUM CLASSES ######
class CommunicationDType(enum.Enum):
    DEFAULT = 0
    FP16 = 1
    BF16 = 2
    FP32 = 3


###### ERROR CLASSES ######
class PreconditionerValueError(ValueError):
    """ValueError for invalid values encountered during Preconditioner computation."""


###### DATACLASSES ######
@dataclass(init=False)
class PreconditionerConfig(AbstractDataclass):
    """Configuration for preconditioner computation in DistributedShampoo.

    Args:
        amortized_computation_config (MatrixFunctionConfig): Configuration for the amortized computation, e.g., inverse-root or eigenvector computation.
        num_tolerated_failed_amortized_computations (int): Number of failed amortized computations to tolerate before raising an error. (Default: 3)

    """

<<<<<<< HEAD
    amortized_computation_config: MatrixFunctionConfig
    num_tolerated_failed_amortized_computations: int = 3

    def __post_init__(self) -> None:
        if self.num_tolerated_failed_amortized_computations < 0:
            raise ValueError(
                f"Invalid num_tolerated_failed_amortized_computations value: {self.num_tolerated_failed_amortized_computations}. Must be >= 0."
            )
=======
    amortized_computation_config: MatrixFunctionConfig  # type: ignore
>>>>>>> ae91e28d


@dataclass(kw_only=True)
class ShampooPreconditionerConfig(PreconditionerConfig):
    """Configuration for Shampoo preconditioner computation.

    Args:
        amortized_computation_config (RootInvConfig): Configuration for the inverse-root computation. (Default: DefaultEigenConfig)

    """

    amortized_computation_config: RootInvConfig = field(
        default_factory=lambda: DefaultEigenConfig
    )


DefaultShampooConfig = ShampooPreconditionerConfig()


@dataclass(kw_only=True)
class EigenvalueCorrectedShampooPreconditionerConfig(PreconditionerConfig):
    """Configuration for eigenvalue-corrected Shampoo/SOAP preconditioner computation.

    Args:
        amortized_computation_config (EigenvectorConfig): Configuration for the eigenvector computation.
            (Default: DefaultEighEigenvectorConfig)

    """

    amortized_computation_config: EigenvectorConfig = field(
        default_factory=lambda: DefaultEighEigenvectorConfig
    )


DefaultEigenvalueCorrectedShampooConfig = (
    EigenvalueCorrectedShampooPreconditionerConfig()
)
DefaultSOAPConfig = EigenvalueCorrectedShampooPreconditionerConfig(
    amortized_computation_config=QRConfig(),
)


@dataclass
class FSDPParameterMetadata:
    """FSDP Metadata for a parameter.

    Args:
        fqn (str): Fully qualified name of the parameter.
        shape (torch.Size): Shape of the parameter.
        numel (int): Number of elements in the parameter.
        start_idx (int): Start index of the local shard in the flattened parameter (inclusive).
        end_idx (int): End index of the local shard in the flattened parameter (exclusive).
        sharding_strategy (ShardingStrategy): Sharding strategy for the parameter.

    """

    fqn: str
    shape: torch.Size
    numel: int
    start_idx: int
    end_idx: int
    sharding_strategy: ShardingStrategy


@dataclass(init=False)
class DistributedConfig(AbstractDataclass):
    """Abstract dataclass for distributed configs in Shampoo."""


@dataclass(kw_only=True)
class DDPShampooConfig(DistributedConfig):
    """Configuration for DDP Shampoo.

    Enables distributed computation and optimizer states (like ZeRO-1) via DTensor for Shampoo.

    Args:
        communication_dtype (CommunicationDType): Data type for communication between ranks. (Default: DEFAULT)
        num_trainers_per_group (int): Number of GPUs per distributed process group for distributed computation/memory.
            If num_trainers_per_group = -1 is used, then defaults to using the LOCAL_WORLD_SIZE. (Default: -1)
        communicate_params (bool): Flag for all-gathering updated params across multiple workers.
            If False, all-gathers parameter updates across multiple workers. (Default: False)

    """

    communication_dtype: CommunicationDType = CommunicationDType.DEFAULT
    num_trainers_per_group: int = -1
    communicate_params: bool = False


@dataclass(kw_only=True)
class FSDPShampooConfig(DistributedConfig):
    """Configuration for FSDP Shampoo.

    Passes in additional metadata necessary to run FSDP Shampoo.

    Args:
        param_to_metadata (dict[Parameter, FSDPParameterMetadata]): Dictionary mapping parameter to its metadata from FSDP.

    """

    param_to_metadata: dict[Parameter, FSDPParameterMetadata]


@dataclass
class HSDPShampooConfig(FSDPShampooConfig, DDPShampooConfig):
    """Configuration for HSDP Shampoo.

    Enables distributed computation and optimizer states (like ZeRO-1) via DTensor for Shampoo across ranks with shared
    parameters between different HSDP process groups.

    Args:
        device_mesh (torch.distributed.device_mesh.DeviceMesh): A 2D device mesh that specifies the layout of the numbers of
            shard and replicate dimensions.
        param_to_metadata (dict[Parameter, FSDPParameterMetadata]): Dictionary mapping parameter to its metadata from HSDP.
        communication_dtype (CommunicationDType): Data type for communication between ranks. (Default: DEFAULT)
        num_trainers_per_group (int): Number of GPUs per distributed process group for distributed computation/memory.
            If num_trainers_per_group = -1 is used, then defaults to using the number of workers in each replicated HSDP
            group. (Default: -1)
        communicate_params (bool): Flag for all-gathering updated params across multiple workers.
            If False, all-gathers parameter updates across multiple workers. (Default: False)

    """

    device_mesh: DeviceMesh


@dataclass(kw_only=True)
class FullyShardShampooConfig(DistributedConfig):
    """Configuration for FullyShard (per-parameter FSDP) Shampoo.

    Currently only a placeholder used for Shampoo optimizer to select FullyShardDistributor.
    """


@dataclass
class HybridShardShampooConfig(FullyShardShampooConfig, DDPShampooConfig):
    """Configuration for HybridShard (per-parameter FSDP) Shampoo.

    Enables distributed computation and optimizer states (like ZeRO-1) via DTensor for Shampoo across ranks with shared
    parameters between different Hybrid Shard process groups.

    Args:
        device_mesh (torch.distributed.device_mesh.DeviceMesh): Device mesh for Hybrid Shard.
        communication_dtype (CommunicationDType): Data type for communication between ranks. (Default: DEFAULT)
        num_trainers_per_group (int): Number of GPUs per distributed process group for distributed computation/memory.
            If num_trainers_per_group = -1 is used, then defaults to using the number of workers in each replicated HSDP
            group. (Default: -1)
        communicate_params (bool): Flag for all-gathering updated params across multiple workers.
            If False, all-gathers parameter updates across multiple workers. (Default: False)

    """

    device_mesh: DeviceMesh


@dataclass
class ShampooPT2CompileConfig:
    """Configuration for Shampoo PT2 compilation.

    Enables Shampoo pytorch compilation with configure to speed up model training.
    For more details: https://pytorch.org/get-started/pytorch-2.0/

    Args:
        pytorch_compile_backend (str): The backend for PT2 compilation. More info about PT2 backends:
            https://pytorch.org/docs/stable/torch.compiler.html (Default: inductor)
        enable_shampoo_pt2_dynamic_shape (bool | None): Compile Shampoo in static, dynamic or auto-dynamic shape mode (Default: False).
            - False: Use 'static' mode. Static mode assumes tensors in Shampoo will NOT change shapes. We recommend using this mode if
                you expect parameters and gradients to change shapes only a very small number of times (e.g. <=5).
            - True: Use 'dynamic' mode.  Dynamic mode assumes all tensors in Shampoo can change shapes during the run. In general, we do
                not recommend using this mode, as it generates kernels that are not specialized to particular tensor shapes, and therefore
                perform much slower.
            - None: Use 'auto-dynamic' mode. Auto-dynamic mode assumes tensors in Shampoo are static, but will switch to dynamic mode if
                some tensors change shapes. If PT2 recompiles excessively during your run, we recommend trying this mode to reduce recompilation overhead.

    """

    pytorch_compile_backend: str = "inductor"
    enable_shampoo_pt2_dynamic_shape: bool | None = False


@dataclass(init=False)
class GraftingConfig(AbstractDataclass):
    """Abstract dataclass for grafting configurations in Shampoo."""


@dataclass
class SGDGraftingConfig(GraftingConfig):
    """Configuration for grafting from SGD."""


@dataclass(kw_only=True)
class AdaGradGraftingConfig(GraftingConfig):
    """Configuration for grafting from AdaGrad.

    Args:
        epsilon (float): Epsilon term for regularizing square-root of the aggregated second moment to ensure positive definiteness.
            (Default: 1e-10)

    """

    epsilon: float = 1e-10

    def __post_init__(self) -> None:
        if not self.epsilon > 0.0:
            raise ValueError(f"Invalid epsilon value: {self.epsilon}. Must be > 0.0.")


@dataclass(kw_only=True)
class RMSpropGraftingConfig(AdaGradGraftingConfig):
    """Configuration for grafting from RMSprop.

    Args:
        beta2 (float): Exponential moving average factor for second moment. (Default: 0.99)
        epsilon (float): Epsilon term for regularizing square-root of the second moment to ensure positive definiteness.
            (Default: 1e-10)

    """

    beta2: float = 0.99

    def __post_init__(self) -> None:
        super().__post_init__()
        if not 0.0 < self.beta2 <= 1.0:
            raise ValueError(
                f"Invalid grafting beta2 parameter: {self.beta2}. Must be in (0.0, 1.0]."
            )


@dataclass(kw_only=True)
class AdamGraftingConfig(AdaGradGraftingConfig):
    """Configuration for grafting from Adam.

    Args:
        beta2 (float): Exponential moving average factor for second moment. (Default: 0.999)
        epsilon (float): Epsilon term for regularizing square-root of the second moment to ensure positive definiteness.
            (Default: 1e-10)

    """

    beta2: float = 0.999

    def __post_init__(self) -> None:
        super().__post_init__()
        if not 0.0 < self.beta2 <= 1.0:
            raise ValueError(
                f"Invalid grafting beta2 parameter: {self.beta2}. Must be in (0.0, 1.0]."
            )<|MERGE_RESOLUTION|>--- conflicted
+++ resolved
@@ -89,8 +89,7 @@
 
     """
 
-<<<<<<< HEAD
-    amortized_computation_config: MatrixFunctionConfig
+    amortized_computation_config: MatrixFunctionConfig  # type: ignore
     num_tolerated_failed_amortized_computations: int = 3
 
     def __post_init__(self) -> None:
@@ -98,9 +97,6 @@
             raise ValueError(
                 f"Invalid num_tolerated_failed_amortized_computations value: {self.num_tolerated_failed_amortized_computations}. Must be >= 0."
             )
-=======
-    amortized_computation_config: MatrixFunctionConfig  # type: ignore
->>>>>>> ae91e28d
 
 
 @dataclass(kw_only=True)

"""
Copyright (c) Meta Platforms, Inc. and affiliates.
All rights reserved.

This source code is licensed under the BSD-style license found in the
LICENSE file in the root directory of this source tree.

"""

import enum
from dataclasses import dataclass, field

import torch

from commons import AbstractDataclass

from matrix_functions_types import (
    DefaultEigenConfig,
<<<<<<< HEAD
    DefaultEighConfig,
=======
    DefaultEighEigenvectorConfig,
>>>>>>> b5dd2f22
    EigenvectorConfig,
    MatrixFunctionConfig,
    QRConfig,
    RootInvConfig,
)
from torch.distributed.device_mesh import DeviceMesh
from torch.distributed.fsdp import ShardingStrategy
from torch.nn.parameter import Parameter

# Keys for optimizer state (always checkpointed)
FILTERED_GRAD = "filtered_grad"
MOMENTUM = "momentum"
STEP = "step"

# Keys for parameter groups (checkpointed if specified)
BETA3 = "beta3"
BETAS = "betas"
DAMPENING = "dampening"
EPSILON = "epsilon"
GRAFTING_CONFIG = "grafting_config"
INV_ROOT_OVERRIDE = "inv_root_override"
LR = "lr"
MAX_PRECONDITIONER_DIM = "max_preconditioner_dim"
PARAMS = "params"  # While this is stored in groups by default, we do not checkpoint this quantity.
PRECISION_CONFIG = "precision_config"
PRECONDITION_FREQUENCY = "precondition_frequency"
PRECONDITIONER_DTYPE = "preconditioner_dtype"
PRECONDITIONER_CONFIG = "preconditioner_config"
START_PRECONDITIONING_STEP = "start_preconditioning_step"
USE_EIGENVALUE_CORRECTION = "use_eigenvalue_correction"
USE_BIAS_CORRECTION = "use_bias_correction"
USE_DECOUPLED_WEIGHT_DECAY = "use_decoupled_weight_decay"
USE_MERGE_DIMS = "use_merge_dims"
USE_NESTEROV = "use_nesterov"
WEIGHT_DECAY = "weight_decay"

# Keys for lists of blocked states and metadata (never checkpointed)
DISTRIBUTOR = "distributor"
FILTERED_GRAD_LIST = "filtered_grad_list"
GRAFTING_PRECONDITIONER_LIST = "grafting_preconditioner_list"
MASKED_BLOCKED_GRADS = "masked_blocked_grads"
MASKED_BLOCKED_PARAMS = "masked_blocked_params"
MASKED_FILTERED_GRAD_LIST = "masked_filtered_grad_list"
MASKED_MOMENTUM_LIST = "masked_momentum_list"
MOMENTUM_LIST = "momentum_list"
PREVIOUS_GRAD_SELECTOR = "previous_grad_selector"
SHAMPOO_PRECONDITIONER_LIST = "shampoo_preconditioner_list"


###### ENUM CLASSES ######
class CommunicationDType(enum.Enum):
    DEFAULT = 0
    FP16 = 1
    BF16 = 2
    FP32 = 3


###### ERROR CLASSES ######
class PreconditionerValueError(ValueError):
    """ValueError for invalid values encountered during Preconditioner computation."""


###### DATACLASSES ######
@dataclass(init=False)
class PreconditionerConfig(AbstractDataclass):
    """Configuration for preconditioner computation in DistributedShampoo.

    Args:
        amortized_computation_config (MatrixFunctionConfig): Configuration for the amortized computation, e.g., inverse-root or eigenvector computation.
<<<<<<< HEAD
        num_tolerated_failed_amortized_computations (int): Number of failed amortized computations to tolerate before raising an error. (Default: 3)
=======
>>>>>>> b5dd2f22

    """

    amortized_computation_config: MatrixFunctionConfig
<<<<<<< HEAD
    num_tolerated_failed_amortized_computations: int = 3

    def __post_init__(self) -> None:
        if self.num_tolerated_failed_amortized_computations < 0:
            raise ValueError(
                f"Invalid num_tolerated_failed_amortized_computations value: {self.num_tolerated_failed_amortized_computations}. Must be >= 0."
            )
=======
>>>>>>> b5dd2f22


@dataclass(kw_only=True)
class ShampooPreconditionerConfig(PreconditionerConfig):
    """Configuration for Shampoo preconditioner computation.

    Args:
        amortized_computation_config (RootInvConfig): Configuration for the inverse-root computation. (Default: DefaultEigenConfig)

    """

    amortized_computation_config: RootInvConfig = field(
        default_factory=lambda: DefaultEigenConfig
    )


DefaultShampooConfig = ShampooPreconditionerConfig()


@dataclass(kw_only=True)
class EigenvalueCorrectedShampooPreconditionerConfig(PreconditionerConfig):
    """Configuration for eigenvalue-corrected Shampoo/SOAP preconditioner computation.

    Args:
<<<<<<< HEAD
        amortized_computation_config (EigenvectorConfig): Configuration for the eigenvector computation. (Default: DefaultEighConfig)
=======
        amortized_computation_config (EigenvectorConfig): Configuration for the eigenvector computation.
            (Default: DefaultEighEigenvectorConfig)
>>>>>>> b5dd2f22

    """

    amortized_computation_config: EigenvectorConfig = field(
<<<<<<< HEAD
        default_factory=lambda: DefaultEighConfig
=======
        default_factory=lambda: DefaultEighEigenvectorConfig
>>>>>>> b5dd2f22
    )


DefaultEigenvalueCorrectedShampooConfig = (
    EigenvalueCorrectedShampooPreconditionerConfig()
)
DefaultSOAPConfig = EigenvalueCorrectedShampooPreconditionerConfig(
    amortized_computation_config=QRConfig(),
)


@dataclass
class FSDPParameterMetadata:
    """FSDP Metadata for a parameter.

    Args:
        fqn (str): Fully qualified name of the parameter.
        shape (torch.Size): Shape of the parameter.
        numel (int): Number of elements in the parameter.
        start_idx (int): Start index of the local shard in the flattened parameter (inclusive).
        end_idx (int): End index of the local shard in the flattened parameter (exclusive).
        sharding_strategy (ShardingStrategy): Sharding strategy for the parameter.

    """

    fqn: str
    shape: torch.Size
    numel: int
    start_idx: int
    end_idx: int
    sharding_strategy: ShardingStrategy


@dataclass
class PrecisionConfig:
    """Configuration for precision of each optimizer state.

    TODO: allow more specific computation dtypes that only apply to some computations

    Args:
        computation_dtype (torch.dtype): Data type that all computation is performed in, except factor matrices (see factor_matrix_computation_dtype). (Default: torch.float32)
        factor_matrix_dtype (torch.dtype): Data type for storing Shampoo factor matrices. (Default: torch.float32)
        inv_factor_matrix_dtype (torch.dtype): Data type for storing Shampoo inverse factor matrices. (Default: torch.float32)
        factor_matrix_computation_dtype (torch.dtype): Data type for accumulating factor matrices and computing their inverses. (Default: torch.float32)
        corrected_eigenvalues_dtype (torch.dtype): Data type for storing the corrected eigenvalues of Shampoo preconditioner (EMA). (Default: torch.float32)
        factor_matrix_eigenvectors_dtype (torch.dtype): Data type for storing the eigenvectors of Shampoo factor matrices. (Default: torch.float32)
        filtered_grad_dtype (torch.dtype): Data type for storing filtered gradients (EMA). (Default: torch.float32)
        momentum_dtype (torch.dtype): Data type for storing momentum states. (Default: torch.float32)
        grafting_state_dtype (torch.dtype): Data type for storing grafting preconditioners, if applicable. (Default: torch.float32)
            Current applicable grafting configs:
            - AdaGradGraftingConfig
            - RMSpropGraftingConfig
            - AdamGraftingConfig
            NOT applicable configs:
            - SGDGraftingConfig
            - None (i.e. no grafting)
    """

    computation_dtype: torch.dtype = torch.float32
    factor_matrix_dtype: torch.dtype = torch.float32
    inv_factor_matrix_dtype: torch.dtype = torch.float32
    corrected_eigenvalues_dtype: torch.dtype = torch.float32
    factor_matrix_eigenvectors_dtype: torch.dtype = torch.float32
    factor_matrix_computation_dtype: torch.dtype = torch.float32
    filtered_grad_dtype: torch.dtype = torch.float32
    momentum_dtype: torch.dtype = torch.float32
    grafting_state_dtype: torch.dtype = torch.float32


@dataclass(init=False)
class DistributedConfig(AbstractDataclass):
    """Abstract dataclass for distributed configs in Shampoo."""


@dataclass(kw_only=True)
class DDPShampooConfig(DistributedConfig):
    """Configuration for DDP Shampoo.

    Enables distributed computation and optimizer states (like ZeRO-1) via DTensor for Shampoo.

    Args:
        communication_dtype (CommunicationDType): Data type for communication between ranks. (Default: DEFAULT)
        num_trainers_per_group (int): Number of GPUs per distributed process group for distributed computation/memory.
            If num_trainers_per_group = -1 is used, then defaults to using the LOCAL_WORLD_SIZE. (Default: -1)
        communicate_params (bool): Flag for all-gathering updated params across multiple workers.
            If False, all-gathers parameter updates across multiple workers. (Default: False)

    """

    communication_dtype: CommunicationDType = CommunicationDType.DEFAULT
    num_trainers_per_group: int = -1
    communicate_params: bool = False


@dataclass(kw_only=True)
class FSDPShampooConfig(DistributedConfig):
    """Configuration for FSDP Shampoo.

    Passes in additional metadata necessary to run FSDP Shampoo.

    Args:
        param_to_metadata (dict[Parameter, FSDPParameterMetadata]): Dictionary mapping parameter to its metadata from FSDP.

    """

    param_to_metadata: dict[Parameter, FSDPParameterMetadata]


@dataclass(kw_only=True)
class FullyShardShampooConfig(DistributedConfig):
    """Configuration for FullyShard (per-parameter FSDP) Shampoo.

    Currently only a placeholder used for Shampoo optimizer to select FullyShardDistributor.
    """


@dataclass
class HSDPShampooConfig(FSDPShampooConfig, DDPShampooConfig):
    """Configuration for HSDP Shampoo.

    Enables distributed computation and optimizer states (like ZeRO-1) via DTensor for Shampoo across ranks with shared
    parameters between different HSDP process groups.

    Args:
        device_mesh (torch.distributed.device_mesh.DeviceMesh): A 2D device mesh that specifies the layout of the numbers of
            shard and replicate dimensions.
        param_to_metadata (dict[Parameter, FSDPParameterMetadata]): Dictionary mapping parameter to its metadata from HSDP.
        communication_dtype (CommunicationDType): Data type for communication between ranks. (Default: DEFAULT)
        num_trainers_per_group (int): Number of GPUs per distributed process group for distributed computation/memory.
            If num_trainers_per_group = -1 is used, then defaults to using the number of workers in each replicated HSDP
            group. (Default: -1)
        communicate_params (bool): Flag for all-gathering updated params across multiple workers.
            If False, all-gathers parameter updates across multiple workers. (Default: False)

    """

    device_mesh: DeviceMesh


@dataclass
class ShampooPT2CompileConfig:
    """Configuration for Shampoo PT2 compilation.

    Enables Shampoo pytorch compilation with configure to speed up model training.
    For more details: https://pytorch.org/get-started/pytorch-2.0/

    Args:
        pytorch_compile_backend (str): The backend for PT2 compilation. More info about PT2 backends:
            https://pytorch.org/docs/stable/torch.compiler.html (Default: inductor)
        enable_shampoo_pt2_dynamic_shape (bool | None): Compile Shampoo in static, dynamic or auto-dynamic shape mode (Default: False).
            - False: Use 'static' mode. Static mode assumes tensors in Shampoo will NOT change shapes. We recommend using this mode if
                you expect parameters and gradients to change shapes only a very small number of times (e.g. <=5).
            - True: Use 'dynamic' mode.  Dynamic mode assumes all tensors in Shampoo can change shapes during the run. In general, we do
                not recommend using this mode, as it generates kernels that are not specialized to particular tensor shapes, and therefore
                perform much slower.
            - None: Use 'auto-dynamic' mode. Auto-dynamic mode assumes tensors in Shampoo are static, but will switch to dynamic mode if
                some tensors change shapes. If PT2 recompiles excessively during your run, we recommend trying this mode to reduce recompilation overhead.

    """

    pytorch_compile_backend: str = "inductor"
    enable_shampoo_pt2_dynamic_shape: bool | None = False


@dataclass(init=False)
class GraftingConfig(AbstractDataclass):
    """Abstract dataclass for grafting configurations in Shampoo."""


@dataclass
class SGDGraftingConfig(GraftingConfig):
    """Configuration for grafting from SGD."""


@dataclass(kw_only=True)
class AdaGradGraftingConfig(GraftingConfig):
    """Configuration for grafting from AdaGrad.

    Args:
        epsilon (float): Epsilon term for regularizing square-root of the aggregated second moment to ensure positive definiteness.
            (Default: 1e-10)

    """

    epsilon: float = 1e-10

    def __post_init__(self) -> None:
        if not self.epsilon > 0.0:
            raise ValueError(f"Invalid epsilon value: {self.epsilon}. Must be > 0.0.")


@dataclass(kw_only=True)
class RMSpropGraftingConfig(AdaGradGraftingConfig):
    """Configuration for grafting from RMSprop.

    Args:
        beta2 (float): Exponential moving average factor for second moment. (Default: 0.99)
        epsilon (float): Epsilon term for regularizing square-root of the second moment to ensure positive definiteness.
            (Default: 1e-10)

    """

    beta2: float = 0.99

    def __post_init__(self) -> None:
        super().__post_init__()
        if not 0.0 < self.beta2 <= 1.0:
            raise ValueError(
                f"Invalid grafting beta2 parameter: {self.beta2}. Must be in (0.0, 1.0]."
            )


@dataclass(kw_only=True)
class AdamGraftingConfig(AdaGradGraftingConfig):
    """Configuration for grafting from Adam.

    Args:
        beta2 (float): Exponential moving average factor for second moment. (Default: 0.999)
        epsilon (float): Epsilon term for regularizing square-root of the second moment to ensure positive definiteness.
            (Default: 1e-10)

    """

    beta2: float = 0.999

    def __post_init__(self) -> None:
        super().__post_init__()
        if not 0.0 < self.beta2 <= 1.0:
            raise ValueError(
                f"Invalid grafting beta2 parameter: {self.beta2}. Must be in (0.0, 1.0]."
            )<|MERGE_RESOLUTION|>--- conflicted
+++ resolved
@@ -16,11 +16,7 @@
 
 from matrix_functions_types import (
     DefaultEigenConfig,
-<<<<<<< HEAD
-    DefaultEighConfig,
-=======
     DefaultEighEigenvectorConfig,
->>>>>>> b5dd2f22
     EigenvectorConfig,
     MatrixFunctionConfig,
     QRConfig,
@@ -90,15 +86,11 @@
 
     Args:
         amortized_computation_config (MatrixFunctionConfig): Configuration for the amortized computation, e.g., inverse-root or eigenvector computation.
-<<<<<<< HEAD
         num_tolerated_failed_amortized_computations (int): Number of failed amortized computations to tolerate before raising an error. (Default: 3)
-=======
->>>>>>> b5dd2f22
 
     """
 
     amortized_computation_config: MatrixFunctionConfig
-<<<<<<< HEAD
     num_tolerated_failed_amortized_computations: int = 3
 
     def __post_init__(self) -> None:
@@ -106,8 +98,6 @@
             raise ValueError(
                 f"Invalid num_tolerated_failed_amortized_computations value: {self.num_tolerated_failed_amortized_computations}. Must be >= 0."
             )
-=======
->>>>>>> b5dd2f22
 
 
 @dataclass(kw_only=True)
@@ -132,21 +122,13 @@
     """Configuration for eigenvalue-corrected Shampoo/SOAP preconditioner computation.
 
     Args:
-<<<<<<< HEAD
-        amortized_computation_config (EigenvectorConfig): Configuration for the eigenvector computation. (Default: DefaultEighConfig)
-=======
         amortized_computation_config (EigenvectorConfig): Configuration for the eigenvector computation.
             (Default: DefaultEighEigenvectorConfig)
->>>>>>> b5dd2f22
 
     """
 
     amortized_computation_config: EigenvectorConfig = field(
-<<<<<<< HEAD
-        default_factory=lambda: DefaultEighConfig
-=======
         default_factory=lambda: DefaultEighEigenvectorConfig
->>>>>>> b5dd2f22
     )
 
 
